--- conflicted
+++ resolved
@@ -158,17 +158,6 @@
 	pkt_hdr->frame_len += len;
 	pkt_hdr->seg_data -= len;
 	pkt_hdr->seg_len  += len;
-<<<<<<< HEAD
-}
-
-static inline void pull_head(odp_packet_hdr_t *pkt_hdr, uint32_t len)
-{
-	pkt_hdr->headroom  += len;
-	pkt_hdr->frame_len -= len;
-	pkt_hdr->seg_data += len;
-	pkt_hdr->seg_len  -= len;
-=======
->>>>>>> b9002efa
 }
 
 static inline void push_tail(odp_packet_hdr_t *pkt_hdr, uint32_t len)
