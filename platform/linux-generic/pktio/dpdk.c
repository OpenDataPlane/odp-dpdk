--- conflicted
+++ resolved
@@ -538,13 +538,8 @@
 	uint16_t pkt_len;
 	struct rte_mbuf *mbuf;
 	void *data;
-<<<<<<< HEAD
-	int i, j;
-	int alloc_len, num;
-=======
 	int i, j, num;
 	uint32_t max_len;
->>>>>>> b9002efa
 	int nb_pkts = 0;
 	pkt_dpdk_t *pkt_dpdk = pkt_priv(pktio_entry);
 	odp_pool_t pool = pkt_dpdk->pool;
@@ -554,11 +549,7 @@
 	uint16_t frame_offset = pktio_entry->s.pktin_frame_offset;
 
 	/* Allocate maximum sized packets */
-<<<<<<< HEAD
-	alloc_len = pkt_dpdk->data_room;
-=======
 	max_len = pkt_dpdk->data_room;
->>>>>>> b9002efa
 
 	num = packet_alloc_multi(pool, max_len + frame_offset,
 				 pkt_table, mbuf_num);
@@ -586,11 +577,7 @@
 		if (pktio_cls_enabled(pktio_entry)) {
 			uint32_t supported_ptypes = pkt_dpdk->supported_ptypes;
 
-<<<<<<< HEAD
-			packet_parse_reset(&parsed_hdr);
-=======
 			packet_parse_reset(&parsed_hdr, 1);
->>>>>>> b9002efa
 			packet_set_len(&parsed_hdr, pkt_len);
 			if (_odp_dpdk_packet_parse_common(&parsed_hdr.p, data,
 							  pkt_len, pkt_len,
@@ -876,11 +863,7 @@
 		if (pktio_cls_enabled(pktio_entry)) {
 			uint32_t supported_ptypes = pkt_dpdk->supported_ptypes;
 
-<<<<<<< HEAD
-			packet_parse_reset(&parsed_hdr);
-=======
 			packet_parse_reset(&parsed_hdr, 1);
->>>>>>> b9002efa
 			packet_set_len(&parsed_hdr, pkt_len);
 			if (_odp_dpdk_packet_parse_common(&parsed_hdr.p, data,
 							  pkt_len, pkt_len,
@@ -1919,12 +1902,6 @@
 	int i;
 	int mbufs;
 
-<<<<<<< HEAD
-	if (odp_unlikely(pktio_entry->s.state != PKTIO_STATE_STARTED))
-		return 0;
-
-=======
->>>>>>> b9002efa
 	if (_ODP_DPDK_ZERO_COPY)
 		mbufs = pkt_to_mbuf_zero(pktio_entry, tx_mbufs, pkt_table, num,
 					 &copy_count);
