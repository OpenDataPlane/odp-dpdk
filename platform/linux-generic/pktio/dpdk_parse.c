/* Copyright (c) 2018, Linaro Limited
 * Copyright (c) 2021-2022, Nokia
 * All rights reserved.
 *
 * SPDX-License-Identifier:     BSD-3-Clause
 */

#include <odp/autoheader_internal.h>

#ifdef _ODP_PKTIO_DPDK

#include <odp_posix_extensions.h>

#include <odp_packet_io_internal.h>
#include <odp_packet_dpdk.h>
#include <odp/api/byteorder.h>
#include <odp/api/plat/byteorder_inlines.h>

#include <protocols/eth.h>
#include <protocols/udp.h>
#include <protocols/tcp.h>

#include <rte_config.h>
#include <rte_mbuf.h>
<<<<<<< HEAD
/* ppc64 rte_memcpy.h (included through rte_mbuf.h) may define vector */
#if defined(__PPC64__) && defined(vector)
	#undef vector
#endif
=======
#include <rte_version.h>
>>>>>>> e361227a

#if RTE_VERSION < RTE_VERSION_NUM(21, 11, 0, 0)
	#define RTE_MBUF_F_RX_IP_CKSUM_MASK PKT_RX_IP_CKSUM_MASK
	#define RTE_MBUF_F_RX_IP_CKSUM_GOOD PKT_RX_IP_CKSUM_GOOD
	#define RTE_MBUF_F_RX_IP_CKSUM_UNKNOWN PKT_RX_IP_CKSUM_UNKNOWN
	#define RTE_MBUF_F_RX_L4_CKSUM_MASK PKT_RX_L4_CKSUM_MASK
	#define RTE_MBUF_F_RX_L4_CKSUM_GOOD PKT_RX_L4_CKSUM_GOOD
	#define RTE_MBUF_F_RX_L4_CKSUM_UNKNOWN PKT_RX_L4_CKSUM_UNKNOWN
#endif

#define IP4_CSUM_RESULT(ol_flags) ((ol_flags) & RTE_MBUF_F_RX_IP_CKSUM_MASK)
#define L4_CSUM_RESULT(ol_flags) ((ol_flags) & RTE_MBUF_F_RX_L4_CKSUM_MASK)

/** Parser helper function for Ethernet packets */
static inline uint16_t dpdk_parse_eth(packet_parser_t *prs,
				      const uint8_t **parseptr,
				      uint32_t *offset, uint32_t frame_len,
				      uint32_t mbuf_packet_type,
				      uint32_t supported_ptypes)
{
	uint16_t ethtype;
	const _odp_ethhdr_t *eth;
	uint16_t macaddr0, macaddr2, macaddr4;
	const _odp_vlanhdr_t *vlan;
	_odp_packet_input_flags_t input_flags;
	uint32_t l2_ptype;
	int vlan_supported = supported_ptypes & PTYPE_VLAN;
	int qinq_supported = supported_ptypes & PTYPE_VLAN_QINQ;
	int arp_supported  = supported_ptypes & PTYPE_ARP;

	input_flags.all = 0;
	input_flags.l2  = 1;
	input_flags.eth = 1;

	eth = (const _odp_ethhdr_t *)*parseptr;

	/* Detect jumbo frames */
	if (odp_unlikely(frame_len - *offset > _ODP_ETH_LEN_MAX))
		input_flags.jumbo = 1;

	/* Handle Ethernet broadcast/multicast addresses */
	macaddr0 = odp_be_to_cpu_16(*((const uint16_t *)(const void *)eth));
	if (odp_unlikely((macaddr0 & 0x0100) == 0x0100))
		input_flags.eth_mcast = 1;

	if (odp_unlikely(macaddr0 == 0xffff)) {
		macaddr2 =
			odp_be_to_cpu_16(*((const uint16_t *)
					    (const void *)eth + 1));
		macaddr4 =
			odp_be_to_cpu_16(*((const uint16_t *)
					    (const void *)eth + 2));

		if ((macaddr2 == 0xffff) && (macaddr4 == 0xffff))
			input_flags.eth_bcast = 1;
	}

	/* Get Ethertype */
	l2_ptype = mbuf_packet_type & RTE_PTYPE_L2_MASK;

	/* RTE_PTYPE_L2_ETHER type cannot be trusted when some L2 types are
	 * not supported. E.g. if VLAN is not supported, both VLAN and non-VLAN
	 * packets are marked as RTE_PTYPE_L2_ETHER. */
	ethtype = odp_be_to_cpu_16(eth->type);

	if (vlan_supported && l2_ptype == RTE_PTYPE_L2_ETHER_VLAN)
		ethtype = _ODP_ETHTYPE_VLAN;
	else if (qinq_supported && l2_ptype == RTE_PTYPE_L2_ETHER_QINQ)
		ethtype = _ODP_ETHTYPE_VLAN_OUTER;
	else if (arp_supported && l2_ptype == RTE_PTYPE_L2_ETHER_ARP)
		ethtype = _ODP_ETHTYPE_ARP;

	*offset += sizeof(*eth);
	*parseptr += sizeof(*eth);

	/* Check for SNAP vs. DIX */
	if (odp_unlikely(ethtype < _ODP_ETH_LEN_MAX)) {
		input_flags.snap = 1;
		if (ethtype > frame_len - *offset) {
			prs->flags.snap_len_err = 1;
			ethtype = 0;
			goto error;
		}
		ethtype = odp_be_to_cpu_16(*((const uint16_t *)(uintptr_t)
					      (*parseptr + 6)));
		*offset   += 8;
		*parseptr += 8;
	}

	/* Parse the VLAN header(s), if present */
	if (odp_unlikely(ethtype == _ODP_ETHTYPE_VLAN_OUTER)) {
		input_flags.vlan_qinq = 1;
		input_flags.vlan = 1;

		vlan = (const _odp_vlanhdr_t *)*parseptr;
		ethtype = odp_be_to_cpu_16(vlan->type);
		*offset += sizeof(_odp_vlanhdr_t);
		*parseptr += sizeof(_odp_vlanhdr_t);
	}

	if (ethtype == _ODP_ETHTYPE_VLAN) {
		input_flags.vlan = 1;
		vlan = (const _odp_vlanhdr_t *)*parseptr;
		ethtype = odp_be_to_cpu_16(vlan->type);
		*offset += sizeof(_odp_vlanhdr_t);
		*parseptr += sizeof(_odp_vlanhdr_t);
	}

	/*
	 * The packet was too short for what we parsed. We just give up
	 * entirely without trying to parse what fits in the packet.
	 */
	if (odp_unlikely(*offset > frame_len)) {
		input_flags.all = 0;
		input_flags.l2  = 1;
		ethtype = 0;
	}

error:
	prs->input_flags.all |= input_flags.all;

	return ethtype;
}

/**
 * Parser helper function for IPv4
 */
static inline uint8_t dpdk_parse_ipv4(packet_parser_t *prs,
				      const uint8_t **parseptr,
				      uint32_t *offset, uint32_t frame_len,
				      uint32_t mbuf_packet_type,
				      uint64_t mbuf_ol,
				      uint32_t do_csum)
{
	const _odp_ipv4hdr_t *ipv4 = (const _odp_ipv4hdr_t *)*parseptr;
	uint32_t dstaddr = odp_be_to_cpu_32(ipv4->dst_addr);
	uint32_t l3_len = odp_be_to_cpu_16(ipv4->tot_len);
	uint8_t ver = _ODP_IPV4HDR_VER(ipv4->ver_ihl);
	uint8_t ihl = _ODP_IPV4HDR_IHL(ipv4->ver_ihl);
	uint32_t l4_packet_type = mbuf_packet_type & RTE_PTYPE_L4_MASK;
	uint16_t frag_offset;
	uint8_t proto;

	if (odp_unlikely(ihl < _ODP_IPV4HDR_IHL_MIN ||
			 ver != 4 ||
			 sizeof(*ipv4) > frame_len - *offset ||
			 (l3_len > frame_len - *offset))) {
		prs->flags.ip_err = 1;
		return 0;
	}

	*offset   += ihl * 4;
	*parseptr += ihl * 4;

	if (do_csum) {
		uint64_t packet_csum_result = IP4_CSUM_RESULT(mbuf_ol);

		if (packet_csum_result == RTE_MBUF_F_RX_IP_CKSUM_GOOD) {
			prs->input_flags.l3_chksum_done = 1;
		} else if (packet_csum_result != RTE_MBUF_F_RX_IP_CKSUM_UNKNOWN) {
			prs->input_flags.l3_chksum_done = 1;
			prs->flags.ip_err = 1;
			prs->flags.l3_chksum_err = 1;
		}
	}

	if (odp_unlikely(ihl > _ODP_IPV4HDR_IHL_MIN))
		prs->input_flags.ipopt = 1;

	if (l4_packet_type == RTE_PTYPE_L4_UDP) {
		proto = _ODP_IPPROTO_UDP;
	} else if (l4_packet_type == RTE_PTYPE_L4_TCP) {
		proto = _ODP_IPPROTO_TCP;
	} else {
		proto = ipv4->proto;
		frag_offset = odp_be_to_cpu_16(ipv4->frag_offset);

		/* A packet is a fragment if:
		*  "more fragments" flag is set (all fragments except the last)
		*     OR
		*  "fragment offset" field is nonzero (all fragments except
		*  the first)
		*/
		if (odp_unlikely(l4_packet_type == RTE_PTYPE_L4_FRAG ||
				 _ODP_IPV4HDR_IS_FRAGMENT(frag_offset)))
			prs->input_flags.ipfrag = 1;
	}

	/**/
	/* Handle IPv4 broadcast / multicast */
	if (odp_unlikely(dstaddr == 0xffffffff))
		prs->input_flags.ip_bcast = 1;

	if (odp_unlikely((dstaddr >> 28) == 0xe))
		prs->input_flags.ip_mcast = 1;

	return proto;
}

static inline uint8_t dpdk_parse_ipv6(packet_parser_t *prs,
				      const uint8_t **parseptr,
				      uint32_t *offset, uint32_t frame_len,
				      uint32_t seg_len,
				      uint32_t mbuf_packet_type)
{
	const _odp_ipv6hdr_t *ipv6 = (const _odp_ipv6hdr_t *)*parseptr;
	const _odp_ipv6hdr_ext_t *ipv6ext;
	uint32_t dstaddr0 = odp_be_to_cpu_32(ipv6->dst_addr.u8[0]);
	uint32_t l3_len = odp_be_to_cpu_16(ipv6->payload_len) +
			  _ODP_IPV6HDR_LEN;
	uint32_t l4_packet_type = mbuf_packet_type & RTE_PTYPE_L4_MASK;

	/* Basic sanity checks on IPv6 header */
	if (odp_unlikely((odp_be_to_cpu_32(ipv6->ver_tc_flow) >> 28) != 6 ||
			 sizeof(*ipv6) > frame_len - *offset ||
			 l3_len > frame_len - *offset)) {
		prs->flags.ip_err = 1;
		return 0;
	}

	/* IPv6 broadcast / multicast flags */
	prs->input_flags.ip_mcast = (dstaddr0 & 0xff000000) == 0xff000000;
	prs->input_flags.ip_bcast = 0;

	/* Skip past IPv6 header */
	*offset   += sizeof(_odp_ipv6hdr_t);
	*parseptr += sizeof(_odp_ipv6hdr_t);

	if (l4_packet_type == RTE_PTYPE_L4_UDP)
		return _ODP_IPPROTO_UDP;
	else if (l4_packet_type == RTE_PTYPE_L4_TCP)
		return _ODP_IPPROTO_TCP;

	/* Skip past any IPv6 extension headers */
	if (ipv6->next_hdr == _ODP_IPPROTO_HOPOPTS ||
	    ipv6->next_hdr == _ODP_IPPROTO_ROUTE) {
		prs->input_flags.ipopt = 1;

		do  {
			ipv6ext    = (const _odp_ipv6hdr_ext_t *)*parseptr;
			uint16_t extlen = 8 + ipv6ext->ext_len * 8;

			*offset   += extlen;
			*parseptr += extlen;
		} while ((ipv6ext->next_hdr == _ODP_IPPROTO_HOPOPTS ||
			  ipv6ext->next_hdr == _ODP_IPPROTO_ROUTE) &&
			 *offset < seg_len);

		if (*offset >= prs->l3_offset +
		    odp_be_to_cpu_16(ipv6->payload_len)) {
			prs->flags.ip_err = 1;
			return 0;
		}

		if (ipv6ext->next_hdr == _ODP_IPPROTO_FRAG)
			prs->input_flags.ipfrag = 1;

		return ipv6ext->next_hdr;
	}

	if (odp_unlikely(ipv6->next_hdr == _ODP_IPPROTO_FRAG)) {
		prs->input_flags.ipopt = 1;
		prs->input_flags.ipfrag = 1;
	}

	return ipv6->next_hdr;
}

/**
 * Parser helper function for TCP
 */
static inline void dpdk_parse_tcp(packet_parser_t *prs,
				  const uint8_t **parseptr,
				  uint64_t mbuf_ol,
				  uint32_t do_csum)
{
	const _odp_tcphdr_t *tcp = (const _odp_tcphdr_t *)*parseptr;
	uint32_t len = tcp->hl * 4;

	if (odp_unlikely(tcp->hl < sizeof(_odp_tcphdr_t) / sizeof(uint32_t)))
		prs->flags.tcp_err = 1;

	if (do_csum) {
		uint64_t packet_csum_result = L4_CSUM_RESULT(mbuf_ol);

		if (packet_csum_result == RTE_MBUF_F_RX_L4_CKSUM_GOOD) {
			prs->input_flags.l4_chksum_done = 1;
		} else if (packet_csum_result != RTE_MBUF_F_RX_L4_CKSUM_UNKNOWN) {
			prs->input_flags.l4_chksum_done = 1;
			prs->flags.tcp_err = 1;
			prs->flags.l4_chksum_err = 1;
		}
	}

	*parseptr += len;
}

/**
 * Parser helper function for UDP
 */
static inline void dpdk_parse_udp(packet_parser_t *prs,
				  const uint8_t **parseptr,
				  uint64_t mbuf_ol,
				  uint32_t do_csum)
{
	const _odp_udphdr_t *udp = (const _odp_udphdr_t *)*parseptr;
	uint32_t udplen = odp_be_to_cpu_16(udp->length);
	uint16_t ipsec_port = odp_cpu_to_be_16(_ODP_UDP_IPSEC_PORT);

	if (odp_unlikely(udplen < sizeof(_odp_udphdr_t)))
		prs->flags.udp_err = 1;

	if (do_csum) {
		uint64_t packet_csum_result = L4_CSUM_RESULT(mbuf_ol);

		if (packet_csum_result == RTE_MBUF_F_RX_L4_CKSUM_GOOD) {
			prs->input_flags.l4_chksum_done = 1;
		} else if (packet_csum_result != RTE_MBUF_F_RX_L4_CKSUM_UNKNOWN) {
			if (prs->input_flags.ipv4 && !udp->chksum) {
				prs->input_flags.l4_chksum_done = 1;
			} else {
				prs->input_flags.l4_chksum_done = 1;
				prs->flags.udp_err = 1;
				prs->flags.l4_chksum_err = 1;
			}
		}
	}

	if (odp_unlikely(ipsec_port == udp->dst_port && udplen > 4)) {
		uint32_t val;

		memcpy(&val, udp + 1, 4);
		if (val != 0) {
			prs->input_flags.ipsec = 1;
			prs->input_flags.ipsec_udp = 1;
		}
	}

	*parseptr += sizeof(_odp_udphdr_t);
}

static inline
int dpdk_packet_parse_common_l3_l4(packet_parser_t *prs,
				   const uint8_t *parseptr,
				   uint32_t offset,
				   uint32_t frame_len, uint32_t seg_len,
				   int layer, uint16_t ethtype,
				   uint32_t mbuf_packet_type,
				   uint64_t mbuf_ol,
				   odp_pktin_config_opt_t pktin_cfg)
{
	uint8_t  ip_proto;

	prs->l3_offset = offset;

	if (odp_unlikely(layer <= ODP_PROTO_LAYER_L2))
		return 0;

	/* Set l3 flag only for known ethtypes */
	prs->input_flags.l3 = 1;

	/* Parse Layer 3 headers */
	switch (ethtype) {
	case _ODP_ETHTYPE_IPV4:
		prs->input_flags.ipv4 = 1;
		ip_proto = dpdk_parse_ipv4(prs, &parseptr, &offset, frame_len,
					   mbuf_packet_type, mbuf_ol,
					   pktin_cfg.bit.ipv4_chksum);
		prs->l4_offset = offset;
		if (prs->flags.ip_err && pktin_cfg.bit.drop_ipv4_err)
			return -1; /* drop */
		break;

	case _ODP_ETHTYPE_IPV6:
		prs->input_flags.ipv6 = 1;
		ip_proto = dpdk_parse_ipv6(prs, &parseptr, &offset, frame_len,
					   seg_len, mbuf_packet_type);
		prs->l4_offset = offset;
		if (prs->flags.ip_err && pktin_cfg.bit.drop_ipv6_err)
			return -1; /* drop */
		break;

	case _ODP_ETHTYPE_ARP:
		prs->input_flags.arp = 1;
		ip_proto = 255;  /* Reserved invalid by IANA */
		break;

	default:
		prs->input_flags.l3 = 0;
		ip_proto = 255;  /* Reserved invalid by IANA */
	}

	if (layer == ODP_PROTO_LAYER_L3)
		return 0;

	/* Set l4 flag only for known ip_proto */
	prs->input_flags.l4 = 1;

	/* Parse Layer 4 headers */
	switch (ip_proto) {
	case _ODP_IPPROTO_ICMPV4:
	/* Fall through */

	case _ODP_IPPROTO_ICMPV6:
		prs->input_flags.icmp = 1;
		break;

	case _ODP_IPPROTO_IPIP:
		/* Do nothing */
		break;

	case _ODP_IPPROTO_TCP:
		if (odp_unlikely(offset + _ODP_TCPHDR_LEN > seg_len))
			return -1; /* drop */
		prs->input_flags.tcp = 1;
		dpdk_parse_tcp(prs, &parseptr, mbuf_ol,
			       pktin_cfg.bit.tcp_chksum);
		if (prs->flags.tcp_err && pktin_cfg.bit.drop_tcp_err)
			return -1; /* drop */
		break;

	case _ODP_IPPROTO_UDP:
		if (odp_unlikely(offset + _ODP_UDPHDR_LEN > seg_len))
			return -1; /* drop */
		prs->input_flags.udp = 1;
		dpdk_parse_udp(prs, &parseptr, mbuf_ol,
			       pktin_cfg.bit.udp_chksum);
		if (prs->flags.udp_err && pktin_cfg.bit.drop_udp_err)
			return -1; /* drop */
		break;

	case _ODP_IPPROTO_AH:
		prs->input_flags.ipsec = 1;
		prs->input_flags.ipsec_ah = 1;
		break;

	case _ODP_IPPROTO_ESP:
		prs->input_flags.ipsec = 1;
		prs->input_flags.ipsec_esp = 1;
		break;

	case _ODP_IPPROTO_SCTP:
		prs->input_flags.sctp = 1;
		break;

	case _ODP_IPPROTO_NO_NEXT:
		prs->input_flags.no_next_hdr = 1;
		break;

	default:
		prs->input_flags.l4 = 0;
		break;
	}

	return 0;
}

/**
 * DPDK packet parser
 */
int _odp_dpdk_packet_parse_common(packet_parser_t *prs, const uint8_t *ptr,
				  uint32_t frame_len, uint32_t seg_len,
				  struct rte_mbuf *mbuf, int layer,
				  uint32_t supported_ptype,
				  odp_pktin_config_opt_t pktin_cfg)
{
	uint32_t offset;
	uint16_t ethtype;
	const uint8_t *parseptr;
	uint32_t mbuf_packet_type;
	uint64_t mbuf_ol;

	parseptr = ptr;
	offset = 0;

	if (odp_unlikely(layer == ODP_PROTO_LAYER_NONE))
		return 0;

	mbuf_packet_type = mbuf->packet_type;
	mbuf_ol = mbuf->ol_flags;

	/* Assume valid L2 header, no CRC/FCS check in SW */
	prs->l2_offset = offset;

	ethtype = dpdk_parse_eth(prs, &parseptr, &offset, frame_len,
				 mbuf_packet_type, supported_ptype);

	return dpdk_packet_parse_common_l3_l4(prs, parseptr, offset, frame_len,
					      seg_len, layer, ethtype,
					      mbuf_packet_type, mbuf_ol,
					      pktin_cfg);
}

#else /* _ODP_PKTIO_DPDK */
/* Avoid warning about empty translation unit */
typedef int _odp_dummy;
#endif<|MERGE_RESOLUTION|>--- conflicted
+++ resolved
@@ -22,14 +22,11 @@
 
 #include <rte_config.h>
 #include <rte_mbuf.h>
-<<<<<<< HEAD
 /* ppc64 rte_memcpy.h (included through rte_mbuf.h) may define vector */
 #if defined(__PPC64__) && defined(vector)
 	#undef vector
 #endif
-=======
 #include <rte_version.h>
->>>>>>> e361227a
 
 #if RTE_VERSION < RTE_VERSION_NUM(21, 11, 0, 0)
 	#define RTE_MBUF_F_RX_IP_CKSUM_MASK PKT_RX_IP_CKSUM_MASK
