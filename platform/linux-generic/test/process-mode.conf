# Mandatory fields
odp_implementation = "linux-generic"
<<<<<<< HEAD
config_file_version = "0.1.10"
=======
config_file_version = "0.1.12"
>>>>>>> b9002efa

# Shared memory options
shm: {
 	# Increase the amount of single VA memory
	single_va_size_kb = 1048576
}<|MERGE_RESOLUTION|>--- conflicted
+++ resolved
@@ -1,10 +1,6 @@
 # Mandatory fields
 odp_implementation = "linux-generic"
-<<<<<<< HEAD
-config_file_version = "0.1.10"
-=======
 config_file_version = "0.1.12"
->>>>>>> b9002efa
 
 # Shared memory options
 shm: {
