/* Copyright (c) 2016-2018, Linaro Limited
 * Copyright (c) 2019-2021, Nokia
 * All rights reserved.
 *
 * SPDX-License-Identifier:     BSD-3-Clause
 */

/*
 * Suppress bounds warnings about interior zero length arrays. Such an array
 * is used intentionally in prio_queue_t.
 */
#if __GNUC__ >= 10
#pragma GCC diagnostic ignored "-Wzero-length-bounds"
#endif

#include <odp/api/ticketlock.h>
#include <odp/api/thread.h>
#include <odp/api/plat/thread_inlines.h>
#include <odp/api/time.h>
#include <odp/api/plat/time_inlines.h>
#include <odp/api/schedule.h>
#include <odp/api/shared_memory.h>
#include <odp_schedule_if.h>
#include <odp_debug_internal.h>
#include <odp_align_internal.h>
#include <odp_config_internal.h>
#include <odp_ring_u32_internal.h>
#include <odp_timer_internal.h>
#include <odp_queue_basic_internal.h>

#include <string.h>

#define NUM_THREAD        ODP_THREAD_COUNT_MAX
#define NUM_QUEUE         CONFIG_MAX_SCHED_QUEUES
#define NUM_PKTIO         ODP_CONFIG_PKTIO_ENTRIES
#define NUM_ORDERED_LOCKS 1
#define NUM_STATIC_GROUP  3
#define NUM_GROUP         (NUM_STATIC_GROUP + 9)
#define NUM_PKTIN         32
#define NUM_PRIO          3
#define MAX_API_PRIO      (NUM_PRIO - 2)
/* Lowest internal priority */
#define PKTIN_PRIO        (NUM_PRIO - 1)
#define CMD_QUEUE         0
#define CMD_PKTIO         1
#define GROUP_ALL         ODP_SCHED_GROUP_ALL
#define GROUP_WORKER      ODP_SCHED_GROUP_WORKER
#define GROUP_CONTROL     ODP_SCHED_GROUP_CONTROL
#define GROUP_PKTIN       GROUP_ALL

/* Maximum number of commands: one priority/group for all queues and pktios */
#define RING_SIZE         (ROUNDUP_POWER2_U32(NUM_QUEUE + NUM_PKTIO))
#define RING_MASK         (RING_SIZE - 1)

/* Ring size must be power of two */
ODP_STATIC_ASSERT(CHECK_IS_POWER2(RING_SIZE),
		  "Ring_size_is_not_power_of_two");

ODP_STATIC_ASSERT(NUM_ORDERED_LOCKS <= CONFIG_QUEUE_MAX_ORD_LOCKS,
		  "Too_many_ordered_locks");

struct sched_cmd_t;

struct sched_cmd_s {
	struct sched_cmd_t *next;
	uint32_t           index;
	uint32_t           ring_idx;
	int                type;
	int                prio;
	int                group;
	int                init;
	int                num_pktin;
	int                pktin_idx[NUM_PKTIN];
	odp_queue_t        queue[NUM_PKTIN];
};

typedef struct ODP_ALIGNED_CACHE sched_cmd_t {
	struct sched_cmd_s s;
	uint8_t            pad[ROUNDUP_CACHE_LINE(sizeof(struct sched_cmd_s)) -
			       sizeof(struct sched_cmd_s)];
} sched_cmd_t;

typedef struct ODP_ALIGNED_CACHE {
	/* Ring header */
	ring_u32_t ring;

	/* Ring data: queue indexes */
	uint32_t ring_idx[RING_SIZE]; /* overlaps with ring.data[] */

} prio_queue_t;

typedef struct thr_group_t {
	/* A generation counter for fast comparison if groups have changed */
	odp_atomic_u32_t gen_cnt;

	/* Number of groups the thread belongs to */
	int num_group;

	/* The groups the thread belongs to */
	int group[NUM_GROUP];

} thr_group_t;

typedef struct ODP_ALIGNED_CACHE sched_group_t {
	struct {
		odp_ticketlock_t  lock;

		/* All groups */
		struct {
			char          name[ODP_SCHED_GROUP_NAME_LEN + 1];
			odp_thrmask_t mask;
			int           allocated;
		} group[NUM_GROUP];

		/* Per thread group information */
		thr_group_t thr[NUM_THREAD];

	} s;

} sched_group_t;

typedef struct {
	sched_cmd_t   queue_cmd[NUM_QUEUE];
	sched_cmd_t   pktio_cmd[NUM_PKTIO];
	prio_queue_t  prio_queue[NUM_GROUP][NUM_PRIO];
	sched_group_t sched_group;
	odp_shm_t     shm;
	/* Scheduler interface config options (not used in fast path) */
	schedule_config_t config_if;
} sched_global_t;

typedef struct {
	sched_cmd_t *cmd;
	int          pause;
	int          thr_id;
	uint32_t     gen_cnt;
	int          num_group;
	int          group[NUM_GROUP];
} sched_local_t;

static sched_global_t *sched_global;
static __thread sched_local_t sched_local;

static void remove_group(sched_group_t *sched_group, int thr, int group);

static inline uint32_t index_to_ring_idx(int pktio, uint32_t index)
{
	if (pktio)
		return (0x80000000 | index);

	return index;
}

static inline uint32_t index_from_ring_idx(uint32_t *index, uint32_t ring_idx)
{
	uint32_t pktio = ring_idx & 0x80000000;

	if (pktio)
		*index = ring_idx & (~0x80000000);
	else
		*index = ring_idx;

	return pktio;
}

static int init_global(void)
{
	int i, j;
	odp_shm_t shm;
	sched_group_t *sched_group = NULL;

	ODP_DBG("Using SP scheduler\n");

	shm = odp_shm_reserve("sp_scheduler",
			      sizeof(sched_global_t),
			      ODP_CACHE_LINE_SIZE, 0);

	sched_global = odp_shm_addr(shm);

	if (sched_global == NULL) {
		ODP_ERR("Schedule init: Shm reserve failed.\n");
		return -1;
	}

	memset(sched_global, 0, sizeof(sched_global_t));
	sched_global->shm = shm;

	for (i = 0; i < NUM_QUEUE; i++) {
		sched_global->queue_cmd[i].s.type     = CMD_QUEUE;
		sched_global->queue_cmd[i].s.index    = i;
		sched_global->queue_cmd[i].s.ring_idx = index_to_ring_idx(0, i);
	}

	for (i = 0; i < NUM_PKTIO; i++) {
		sched_global->pktio_cmd[i].s.type     = CMD_PKTIO;
		sched_global->pktio_cmd[i].s.index    = i;
		sched_global->pktio_cmd[i].s.ring_idx = index_to_ring_idx(1, i);
		sched_global->pktio_cmd[i].s.prio     = PKTIN_PRIO;
		sched_global->pktio_cmd[i].s.group    = GROUP_PKTIN;
	}

	for (i = 0; i < NUM_GROUP; i++)
		for (j = 0; j < NUM_PRIO; j++)
			ring_u32_init(&sched_global->prio_queue[i][j].ring);

	sched_group = &sched_global->sched_group;
	odp_ticketlock_init(&sched_group->s.lock);

	for (i = 0; i < NUM_THREAD; i++)
		odp_atomic_init_u32(&sched_group->s.thr[i].gen_cnt, 0);

	strncpy(sched_group->s.group[GROUP_ALL].name, "__group_all",
		ODP_SCHED_GROUP_NAME_LEN);
	odp_thrmask_zero(&sched_group->s.group[GROUP_ALL].mask);
	sched_group->s.group[GROUP_ALL].allocated = 1;

	strncpy(sched_group->s.group[GROUP_WORKER].name, "__group_worker",
		ODP_SCHED_GROUP_NAME_LEN);
	odp_thrmask_zero(&sched_group->s.group[GROUP_WORKER].mask);
	sched_group->s.group[GROUP_WORKER].allocated = 1;

	strncpy(sched_group->s.group[GROUP_CONTROL].name, "__group_control",
		ODP_SCHED_GROUP_NAME_LEN);
	odp_thrmask_zero(&sched_group->s.group[GROUP_CONTROL].mask);
	sched_group->s.group[GROUP_CONTROL].allocated = 1;

	sched_global->config_if.group_enable.all = 1;
	sched_global->config_if.group_enable.control = 1;
	sched_global->config_if.group_enable.worker = 1;

	return 0;
}

static int init_local(void)
{
	memset(&sched_local, 0, sizeof(sched_local_t));
	sched_local.thr_id = odp_thread_id();

	return 0;
}

static int term_global(void)
{
	odp_event_t event;
	int qi, ret = 0;

	for (qi = 0; qi < NUM_QUEUE; qi++) {
		int report = 1;

		if (sched_global->queue_cmd[qi].s.init) {
			while (_odp_sched_queue_deq(qi, &event, 1, 1) > 0) {
				if (report) {
					ODP_ERR("Queue not empty\n");
					report = 0;
				}
				odp_event_free(event);
			}

		}
	}

	ret = odp_shm_free(sched_global->shm);
	if (ret < 0) {
		ODP_ERR("Shm free failed for sp_scheduler");
		ret = -1;
	}

	return ret;
}

static int term_local(void)
{
	return 0;
}

static void schedule_config_init(odp_schedule_config_t *config)
{
	config->num_queues = CONFIG_MAX_SCHED_QUEUES;
	config->queue_size = _odp_queue_glb->config.max_queue_size;
	config->sched_group.all = true;
	config->sched_group.control = true;
	config->sched_group.worker = true;
}

static void schedule_group_clear(odp_schedule_group_t group)
{
	sched_group_t *sched_group = &sched_global->sched_group;
	int thr;
	const odp_thrmask_t *thrmask;

	if (group < 0 || group >= NUM_STATIC_GROUP)
		ODP_ABORT("Invalid scheduling group\n");

	thrmask = &sched_group->s.group[group].mask;

	thr = odp_thrmask_first(thrmask);
	while (thr >= 0) {
		remove_group(sched_group, thr, group);
		thr = odp_thrmask_next(thrmask, thr);
	}

	memset(&sched_group->s.group[group], 0, sizeof(sched_group->s.group[0]));
}

static int schedule_config(const odp_schedule_config_t *config)
{
	sched_group_t *sched_group = &sched_global->sched_group;

	odp_ticketlock_lock(&sched_group->s.lock);

	sched_global->config_if.group_enable.all = config->sched_group.all;
	sched_global->config_if.group_enable.control = config->sched_group.control;
	sched_global->config_if.group_enable.worker = config->sched_group.worker;

	/* Remove existing threads from predefined scheduling groups. */
	if (!config->sched_group.all)
		schedule_group_clear(ODP_SCHED_GROUP_ALL);

	if (!config->sched_group.worker)
		schedule_group_clear(ODP_SCHED_GROUP_WORKER);

	if (!config->sched_group.control)
		schedule_group_clear(ODP_SCHED_GROUP_CONTROL);

	odp_ticketlock_unlock(&sched_group->s.lock);

	return 0;
}

static uint32_t max_ordered_locks(void)
{
	return NUM_ORDERED_LOCKS;
}

static void add_group(sched_group_t *sched_group, int thr, int group)
{
	int num;
	uint32_t gen_cnt;
	thr_group_t *thr_group = &sched_group->s.thr[thr];

	num = thr_group->num_group;
	thr_group->group[num] = group;
	thr_group->num_group  = num + 1;
	gen_cnt = odp_atomic_load_u32(&thr_group->gen_cnt);
	odp_atomic_store_rel_u32(&thr_group->gen_cnt, gen_cnt + 1);
}

static void remove_group(sched_group_t *sched_group, int thr, int group)
{
	int i, num;
	int found = 0;
	thr_group_t *thr_group = &sched_group->s.thr[thr];

	num = thr_group->num_group;

	/* Extra array bounds check to suppress warning on GCC 7.4 with -O3 */
	if (num >= NUM_GROUP) {
		ODP_ERR("Too many groups");
		return;
	}

	for (i = 0; i < num; i++) {
		if (thr_group->group[i] == group) {
			found = 1;

			for (; i < num - 1; i++)
				thr_group->group[i] = thr_group->group[i + 1];

			break;
		}
	}

	if (found) {
		uint32_t gen_cnt;

		thr_group->num_group = num - 1;
		gen_cnt = odp_atomic_load_u32(&thr_group->gen_cnt);
		odp_atomic_store_rel_u32(&thr_group->gen_cnt, gen_cnt + 1);
	}
}

static int thr_add(odp_schedule_group_t group, int thr)
{
	sched_group_t *sched_group = &sched_global->sched_group;

	if (group < 0 || group >= NUM_STATIC_GROUP)
		return -1;

	if (thr < 0 || thr >= NUM_THREAD)
		return -1;

	odp_ticketlock_lock(&sched_group->s.lock);

	if (!sched_group->s.group[group].allocated) {
		odp_ticketlock_unlock(&sched_group->s.lock);
		return 0;
	}

	odp_thrmask_set(&sched_group->s.group[group].mask, thr);
	add_group(sched_group, thr, group);

	odp_ticketlock_unlock(&sched_group->s.lock);

	return 0;
}

static int thr_rem(odp_schedule_group_t group, int thr)
{
	sched_group_t *sched_group = &sched_global->sched_group;

	if (group < 0 || group >= NUM_STATIC_GROUP)
		return -1;

	odp_ticketlock_lock(&sched_group->s.lock);

	if (!sched_group->s.group[group].allocated) {
		odp_ticketlock_unlock(&sched_group->s.lock);
		return 0;
	}

	odp_thrmask_clr(&sched_group->s.group[group].mask, thr);

	remove_group(sched_group, thr, group);

	odp_ticketlock_unlock(&sched_group->s.lock);

	return 0;
}

static int num_grps(void)
{
	return NUM_GROUP - NUM_STATIC_GROUP;
}

static int create_queue(uint32_t qi, const odp_schedule_param_t *sched_param)
{
	sched_group_t *sched_group = &sched_global->sched_group;
	odp_schedule_group_t group = sched_param->group;
	int prio = 0;

	if (_odp_schedule_configured == 0) {
		ODP_ERR("Scheduler has not been configured\n");
		return -1;
	}

	if (group < 0 || group >= NUM_GROUP)
		return -1;

	if (!sched_group->s.group[group].allocated)
		return -1;

	/* Inverted prio value (max = 0) vs API */
	prio = MAX_API_PRIO - sched_param->prio;

	sched_global->queue_cmd[qi].s.prio  = prio;
	sched_global->queue_cmd[qi].s.group = group;
	sched_global->queue_cmd[qi].s.init  = 1;

	return 0;
}

static void destroy_queue(uint32_t qi)
{
	sched_global->queue_cmd[qi].s.prio  = 0;
	sched_global->queue_cmd[qi].s.group = 0;
	sched_global->queue_cmd[qi].s.init  = 0;
}

static inline void add_tail(sched_cmd_t *cmd)
{
	prio_queue_t *prio_queue;
	int group    = cmd->s.group;
	int prio     = cmd->s.prio;
	uint32_t idx = cmd->s.ring_idx;

	prio_queue = &sched_global->prio_queue[group][prio];
	ring_u32_enq(&prio_queue->ring, RING_MASK, idx);
}

static inline sched_cmd_t *rem_head(int group, int prio)
{
	prio_queue_t *prio_queue;
	uint32_t ring_idx, index;
	int pktio;

	prio_queue = &sched_global->prio_queue[group][prio];

	if (ring_u32_deq(&prio_queue->ring, RING_MASK, &ring_idx) == 0)
		return NULL;

	pktio = index_from_ring_idx(&index, ring_idx);

	if (pktio)
		return &sched_global->pktio_cmd[index];

	return &sched_global->queue_cmd[index];
}

static int sched_queue(uint32_t qi)
{
	sched_cmd_t *cmd;

	cmd = &sched_global->queue_cmd[qi];
	add_tail(cmd);

	return 0;
}

static int ord_enq_multi(odp_queue_t queue, void *buf_hdr[], int num,
			 int *ret)
{
	(void)queue;
	(void)buf_hdr;
	(void)num;
	(void)ret;

	/* didn't consume the events */
	return 0;
}

static void pktio_start(int pktio_index,
			int num,
			int pktin_idx[],
			odp_queue_t queue[])
{
	int i;
	sched_cmd_t *cmd;

	ODP_DBG("pktio index: %i, %i pktin queues %i\n",
		pktio_index, num, pktin_idx[0]);

	cmd = &sched_global->pktio_cmd[pktio_index];

	if (num > NUM_PKTIN)
		ODP_ABORT("Supports only %i pktin queues per interface\n",
			  NUM_PKTIN);

	for (i = 0; i < num; i++) {
		cmd->s.pktin_idx[i] = pktin_idx[i];
		cmd->s.queue[i]     = queue[i];
	}

	cmd->s.num_pktin = num;

	add_tail(cmd);
}

static inline sched_cmd_t *sched_cmd(void)
{
	int prio, i;
	int thr = sched_local.thr_id;
	sched_group_t *sched_group = &sched_global->sched_group;
	thr_group_t *thr_group = &sched_group->s.thr[thr];
	uint32_t gen_cnt;

	/* There's no matching store_rel since the value is updated while
	 * holding a lock */
	gen_cnt = odp_atomic_load_acq_u32(&thr_group->gen_cnt);

	/* Check if groups have changed and need to be read again */
	if (odp_unlikely(gen_cnt != sched_local.gen_cnt)) {
		int num_grp;

		odp_ticketlock_lock(&sched_group->s.lock);

		num_grp = thr_group->num_group;
		gen_cnt = odp_atomic_load_u32(&thr_group->gen_cnt);

		for (i = 0; i < num_grp; i++)
			sched_local.group[i] = thr_group->group[i];

		odp_ticketlock_unlock(&sched_group->s.lock);

		sched_local.num_group = num_grp;
		sched_local.gen_cnt   = gen_cnt;
	}

	for (i = 0; i < sched_local.num_group; i++) {
		for (prio = 0; prio < NUM_PRIO; prio++) {
			sched_cmd_t *cmd = rem_head(sched_local.group[i], prio);

			if (cmd)
				return cmd;
		}
	}

	return NULL;
}

static uint64_t schedule_wait_time(uint64_t ns)
{
	return ns;
}

static inline void enqueue_packets(odp_queue_t queue,
				   odp_buffer_hdr_t *hdr_tbl[], int num_pkt)
{
	int num_enq, num_drop;

	num_enq = odp_queue_enq_multi(queue, (odp_event_t *)hdr_tbl,
				      num_pkt);

	if (num_enq < 0)
		num_enq = 0;

	if (num_enq < num_pkt) {
		num_drop = num_pkt - num_enq;

		ODP_DBG("Dropped %i packets\n", num_drop);
		odp_packet_free_multi((odp_packet_t *)&hdr_tbl[num_enq],
				      num_drop);
	}
}

static int schedule_multi(odp_queue_t *from, uint64_t wait,
			  odp_event_t events[], int max_events ODP_UNUSED)
{
	odp_time_t t1;
	int update_t1 = 1;

	if (sched_local.cmd) {
		/* Continue scheduling if queue is not empty */
		if (_odp_sched_queue_empty(sched_local.cmd->s.index) == 0)
			add_tail(sched_local.cmd);

		sched_local.cmd = NULL;
	}

	if (odp_unlikely(sched_local.pause))
		return 0;

	while (1) {
		sched_cmd_t *cmd;
		uint32_t qi;
		int num;

		cmd = sched_cmd();

		if (cmd && cmd->s.type == CMD_PKTIO) {
			odp_buffer_hdr_t *hdr_tbl[CONFIG_BURST_SIZE];
			int i;
			int num_pkt = 0;
			int max_num = CONFIG_BURST_SIZE;
			int pktio_idx = cmd->s.index;
			int num_pktin = cmd->s.num_pktin;
			int *pktin_idx = cmd->s.pktin_idx;
			odp_queue_t *queue = cmd->s.queue;

			for (i = 0; i < num_pktin; i++) {
				num_pkt = _odp_sched_cb_pktin_poll(pktio_idx,
								   pktin_idx[i],
								   hdr_tbl, max_num);

				if (num_pkt < 0) {
					/* Pktio stopped or closed. */
					_odp_sched_cb_pktio_stop_finalize(pktio_idx);
					break;
				}

				if (num_pkt == 0)
					continue;

				enqueue_packets(queue[i], hdr_tbl, num_pkt);
			}

			if (num_pkt >= 0) {
				/* Continue polling pktio. */
				add_tail(cmd);
			}

			/* run wait parameter checks under */
			cmd = NULL;
		}

		if (cmd == NULL) {
			timer_run(1);
			/* All priority queues are empty */
			if (wait == ODP_SCHED_NO_WAIT)
				return 0;

			if (wait == ODP_SCHED_WAIT)
				continue;

			if (update_t1) {
				t1 = odp_time_sum(odp_time_local(),
						  odp_time_local_from_ns(wait));
				update_t1 = 0;
				continue;
			}

			if (odp_time_cmp(odp_time_local(), t1) < 0)
				continue;

			return 0;
		}

		qi  = cmd->s.index;
		num = _odp_sched_queue_deq(qi, events, 1, 1);

		if (num <= 0) {
			timer_run(1);
			/* Destroyed or empty queue. Remove empty queue from
			 * scheduling. A dequeue operation to on an already
			 * empty queue moves it to NOTSCHED state and
			 * sched_queue() will be called on next enqueue. */
			continue;
		}

		timer_run(2);

		sched_local.cmd = cmd;

		if (from)
			*from = queue_from_index(qi);

		return num;
	}
}

static odp_event_t schedule(odp_queue_t *from, uint64_t wait)
{
	odp_event_t ev;

	if (schedule_multi(from, wait, &ev, 1) > 0)
		return ev;

	return ODP_EVENT_INVALID;
}

static int schedule_multi_wait(odp_queue_t *from, odp_event_t events[],
			       int max_num)
{
	return schedule_multi(from, ODP_SCHED_WAIT, events, max_num);
}

static int schedule_multi_no_wait(odp_queue_t *from, odp_event_t events[],
				  int max_num)
{
	return schedule_multi(from, ODP_SCHED_NO_WAIT, events, max_num);
}

static void schedule_pause(void)
{
	sched_local.pause = 1;
}

static void schedule_resume(void)
{
	sched_local.pause = 0;
}

static void schedule_release_atomic(void)
{
}

static void schedule_release_ordered(void)
{
}

static void schedule_prefetch(int num)
{
	(void)num;
}

static int schedule_min_prio(void)
{
	return 0;
}

static int schedule_max_prio(void)
{
	return MAX_API_PRIO;
}

static int schedule_default_prio(void)
{
	return schedule_max_prio() / 2;
}

static int schedule_num_prio(void)
{
	/* Lowest priority is used for pktin polling and is internal
	 * to the scheduler */
	return NUM_PRIO - 1;
}

static odp_schedule_group_t schedule_group_create(const char *name,
						  const odp_thrmask_t *thrmask)
{
	odp_schedule_group_t group = ODP_SCHED_GROUP_INVALID;
	sched_group_t *sched_group = &sched_global->sched_group;
	int i, thr;

	odp_ticketlock_lock(&sched_group->s.lock);

	for (i = NUM_STATIC_GROUP; i < NUM_GROUP; i++) {
		if (!sched_group->s.group[i].allocated) {
			char *grp_name = sched_group->s.group[i].name;

			if (name == NULL) {
				grp_name[0] = 0;
			} else {
				strncpy(grp_name, name,
					ODP_SCHED_GROUP_NAME_LEN - 1);
				grp_name[ODP_SCHED_GROUP_NAME_LEN - 1] = 0;
			}

			odp_thrmask_copy(&sched_group->s.group[i].mask, thrmask);
			sched_group->s.group[i].allocated = 1;
			group = i;

			thr = odp_thrmask_first(thrmask);
			while (thr >= 0) {
				add_group(sched_group, thr, group);
				thr = odp_thrmask_next(thrmask, thr);
			}
			break;
		}
	}

	odp_ticketlock_unlock(&sched_group->s.lock);

	return group;
}

static int schedule_group_destroy(odp_schedule_group_t group)
{
	sched_group_t *sched_group = &sched_global->sched_group;
	int thr;
	const odp_thrmask_t *thrmask;

	if (group < NUM_STATIC_GROUP || group >= NUM_GROUP)
		return -1;

	odp_ticketlock_lock(&sched_group->s.lock);

	if (!sched_group->s.group[group].allocated) {
		odp_ticketlock_unlock(&sched_group->s.lock);
		return -1;
	}

	thrmask = &sched_group->s.group[group].mask;

	thr = odp_thrmask_first(thrmask);
	while (thr >= 0) {
		remove_group(sched_group, thr, group);
		thr = odp_thrmask_next(thrmask, thr);
	}

	memset(&sched_group->s.group[group], 0,
	       sizeof(sched_group->s.group[0]));

	odp_ticketlock_unlock(&sched_group->s.lock);

	return 0;
}

static odp_schedule_group_t schedule_group_lookup(const char *name)
{
	odp_schedule_group_t group = ODP_SCHED_GROUP_INVALID;
	sched_group_t *sched_group = &sched_global->sched_group;
	int i;

	odp_ticketlock_lock(&sched_group->s.lock);

	for (i = NUM_STATIC_GROUP; i < NUM_GROUP; i++) {
		if (sched_group->s.group[i].allocated &&
		    strcmp(sched_group->s.group[i].name, name) == 0) {
			group = i;
			break;
		}
	}

	odp_ticketlock_unlock(&sched_group->s.lock);
	return group;
}

static int schedule_group_join(odp_schedule_group_t group,
			       const odp_thrmask_t *thrmask)
{
	int thr;
	sched_group_t *sched_group = &sched_global->sched_group;

	if (group < 0 || group >= NUM_GROUP)
		return -1;

	thr = odp_thrmask_first(thrmask);

	odp_ticketlock_lock(&sched_group->s.lock);

	if (!sched_group->s.group[group].allocated) {
		odp_ticketlock_unlock(&sched_group->s.lock);
		return -1;
	}

	odp_thrmask_or(&sched_group->s.group[group].mask,
		       &sched_group->s.group[group].mask,
		       thrmask);

	while (thr >= 0) {
		add_group(sched_group, thr, group);
		thr = odp_thrmask_next(thrmask, thr);
	}

	odp_ticketlock_unlock(&sched_group->s.lock);

	return 0;
}

static int schedule_group_leave(odp_schedule_group_t group,
				const odp_thrmask_t *thrmask)
{
	int thr;
	sched_group_t *sched_group = &sched_global->sched_group;
	odp_thrmask_t *all = &sched_group->s.group[GROUP_ALL].mask;
	odp_thrmask_t not;

	if (group < 0 || group >= NUM_GROUP)
		return -1;

	thr = odp_thrmask_first(thrmask);

	odp_ticketlock_lock(&sched_group->s.lock);

	if (!sched_group->s.group[group].allocated) {
		odp_ticketlock_unlock(&sched_group->s.lock);
		return -1;
	}

	odp_thrmask_xor(&not, thrmask, all);
	odp_thrmask_and(&sched_group->s.group[group].mask,
			&sched_group->s.group[group].mask,
			&not);

	while (thr >= 0) {
		remove_group(sched_group, thr, group);
		thr = odp_thrmask_next(thrmask, thr);
	}

	odp_ticketlock_unlock(&sched_group->s.lock);

	return 0;
}

static int schedule_group_thrmask(odp_schedule_group_t group,
				  odp_thrmask_t *thrmask)
{
	sched_group_t *sched_group = &sched_global->sched_group;

	if (group < 0 || group >= NUM_GROUP)
		return -1;

	odp_ticketlock_lock(&sched_group->s.lock);

	if (!sched_group->s.group[group].allocated) {
		odp_ticketlock_unlock(&sched_group->s.lock);
		return -1;
	}

	*thrmask = sched_group->s.group[group].mask;

	odp_ticketlock_unlock(&sched_group->s.lock);

	return 0;
}

static int schedule_group_info(odp_schedule_group_t group,
			       odp_schedule_group_info_t *info)
{
	sched_group_t *sched_group = &sched_global->sched_group;

	if (group < 0 || group >= NUM_GROUP)
		return -1;

	odp_ticketlock_lock(&sched_group->s.lock);

	if (!sched_group->s.group[group].allocated) {
		odp_ticketlock_unlock(&sched_group->s.lock);
		return -1;
	}

	info->name    = sched_group->s.group[group].name;
	info->thrmask = sched_group->s.group[group].mask;

	odp_ticketlock_unlock(&sched_group->s.lock);

	return 0;
}

static void schedule_order_lock(uint32_t lock_index)
{
	(void)lock_index;
}

static void schedule_order_unlock(uint32_t lock_index)
{
	(void)lock_index;
}

static void schedule_order_unlock_lock(uint32_t unlock_index,
				       uint32_t lock_index)
{
	(void)unlock_index;
	(void)lock_index;
}

static void schedule_order_lock_start(uint32_t lock_index)
{
	(void)lock_index;
}

static void schedule_order_lock_wait(uint32_t lock_index)
{
	(void)lock_index;
}

static void order_lock(void)
{
}

static void order_unlock(void)
{
}

static int schedule_capability(odp_schedule_capability_t *capa)
{
	memset(capa, 0, sizeof(odp_schedule_capability_t));

	capa->max_ordered_locks = max_ordered_locks();
	capa->max_groups = num_grps();
	capa->max_prios = schedule_num_prio();
	capa->max_queues = CONFIG_MAX_SCHED_QUEUES;
	capa->max_queue_size = _odp_queue_glb->config.max_queue_size;

	return 0;
}

static void get_config(schedule_config_t *config)
{
<<<<<<< HEAD
	*config = *(&sched_global->config_if);
=======
	*config = sched_global->config_if;
>>>>>>> 4ea35023
};

/* Fill in scheduler interface */
const schedule_fn_t _odp_schedule_sp_fn = {
	.pktio_start   = pktio_start,
	.thr_add       = thr_add,
	.thr_rem       = thr_rem,
	.num_grps      = num_grps,
	.create_queue  = create_queue,
	.destroy_queue = destroy_queue,
	.sched_queue   = sched_queue,
	.ord_enq_multi = ord_enq_multi,
	.init_global   = init_global,
	.term_global   = term_global,
	.init_local    = init_local,
	.term_local    = term_local,
	.order_lock    = order_lock,
	.order_unlock  = order_unlock,
	.max_ordered_locks = max_ordered_locks,
	.get_config    = get_config
};

/* Fill in scheduler API calls */
const schedule_api_t _odp_schedule_sp_api = {
	.schedule_wait_time       = schedule_wait_time,
	.schedule_capability      = schedule_capability,
	.schedule_config_init     = schedule_config_init,
	.schedule_config          = schedule_config,
	.schedule                 = schedule,
	.schedule_multi           = schedule_multi,
	.schedule_multi_wait      = schedule_multi_wait,
	.schedule_multi_no_wait   = schedule_multi_no_wait,
	.schedule_pause           = schedule_pause,
	.schedule_resume          = schedule_resume,
	.schedule_release_atomic  = schedule_release_atomic,
	.schedule_release_ordered = schedule_release_ordered,
	.schedule_prefetch        = schedule_prefetch,
	.schedule_min_prio        = schedule_min_prio,
	.schedule_max_prio        = schedule_max_prio,
	.schedule_default_prio    = schedule_default_prio,
	.schedule_num_prio        = schedule_num_prio,
	.schedule_group_create    = schedule_group_create,
	.schedule_group_destroy   = schedule_group_destroy,
	.schedule_group_lookup    = schedule_group_lookup,
	.schedule_group_join      = schedule_group_join,
	.schedule_group_leave     = schedule_group_leave,
	.schedule_group_thrmask   = schedule_group_thrmask,
	.schedule_group_info      = schedule_group_info,
	.schedule_order_lock      = schedule_order_lock,
	.schedule_order_unlock    = schedule_order_unlock,
	.schedule_order_unlock_lock	= schedule_order_unlock_lock,
	.schedule_order_lock_start	= schedule_order_lock_start,
	.schedule_order_lock_wait	= schedule_order_lock_wait
};<|MERGE_RESOLUTION|>--- conflicted
+++ resolved
@@ -1037,11 +1037,7 @@
 
 static void get_config(schedule_config_t *config)
 {
-<<<<<<< HEAD
-	*config = *(&sched_global->config_if);
-=======
 	*config = sched_global->config_if;
->>>>>>> 4ea35023
 };
 
 /* Fill in scheduler interface */
