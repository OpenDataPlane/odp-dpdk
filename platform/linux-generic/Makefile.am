# Uncomment this if you need to change the CUSTOM_STR string
#export CUSTOM_STR=https://git.linaro.org/lng/odp.git

include $(top_srcdir)/platform/Makefile.inc

AM_CFLAGS +=  -I$(srcdir)/include
AM_CFLAGS +=  -I$(top_srcdir)/include
AM_CFLAGS +=  -I$(top_srcdir)/helper/include

include_HEADERS = \
		  $(top_srcdir)/include/odp.h

odpincludedir= $(includedir)/odp
odpinclude_HEADERS = \
		  $(srcdir)/include/odp/align.h \
		  $(srcdir)/include/odp/atomic.h \
		  $(srcdir)/include/odp/barrier.h \
		  $(srcdir)/include/odp/buffer.h \
		  $(srcdir)/include/odp/byteorder.h \
		  $(srcdir)/include/odp/classification.h \
		  $(srcdir)/include/odp/compiler.h \
		  $(srcdir)/include/odp/config.h \
		  $(srcdir)/include/odp/cpu.h \
		  $(srcdir)/include/odp/cpumask.h \
		  $(srcdir)/include/odp/crypto.h \
		  $(srcdir)/include/odp/debug.h \
		  $(srcdir)/include/odp/errno.h \
		  $(srcdir)/include/odp/event.h \
		  $(srcdir)/include/odp/hash.h \
		  $(srcdir)/include/odp/hints.h \
		  $(srcdir)/include/odp/init.h \
		  $(srcdir)/include/odp/packet_flags.h \
		  $(srcdir)/include/odp/packet.h \
		  $(srcdir)/include/odp/packet_io.h \
		  $(srcdir)/include/odp/pool.h \
		  $(srcdir)/include/odp/queue.h \
		  $(srcdir)/include/odp/random.h \
		  $(srcdir)/include/odp/rwlock.h \
		  $(srcdir)/include/odp/rwlock_recursive.h \
		  $(srcdir)/include/odp/schedule.h \
		  $(srcdir)/include/odp/schedule_types.h \
		  $(srcdir)/include/odp/shared_memory.h \
		  $(srcdir)/include/odp/spinlock.h \
		  $(srcdir)/include/odp/spinlock_recursive.h \
		  $(srcdir)/include/odp/std_clib.h \
		  $(srcdir)/include/odp/std_types.h \
		  $(srcdir)/include/odp/sync.h \
		  $(srcdir)/include/odp/system_info.h \
		  $(srcdir)/include/odp/thread.h \
		  $(srcdir)/include/odp/thrmask.h \
		  $(srcdir)/include/odp/ticketlock.h \
		  $(srcdir)/include/odp/time.h \
		  $(srcdir)/include/odp/timer.h \
		  $(srcdir)/include/odp/traffic_mngr.h \
		  $(srcdir)/include/odp/version.h

odpplatincludedir= $(includedir)/odp/plat
odpplatinclude_HEADERS = \
		  $(srcdir)/include/odp/plat/atomic_types.h \
		  $(srcdir)/include/odp/plat/barrier_types.h \
		  $(srcdir)/include/odp/plat/buffer_types.h \
		  $(srcdir)/include/odp/plat/byteorder_types.h \
		  $(srcdir)/include/odp/plat/classification_types.h \
		  $(srcdir)/include/odp/plat/cpumask_types.h \
		  $(srcdir)/include/odp/plat/crypto_types.h \
		  $(srcdir)/include/odp/plat/event_types.h \
		  $(srcdir)/include/odp/plat/packet_types.h \
		  $(srcdir)/include/odp/plat/packet_io_types.h \
		  $(srcdir)/include/odp/plat/pool_types.h \
		  $(srcdir)/include/odp/plat/queue_types.h \
		  $(srcdir)/include/odp/plat/rwlock_types.h \
		  $(srcdir)/include/odp/plat/rwlock_recursive_types.h \
		  $(srcdir)/include/odp/plat/schedule_types.h \
		  $(srcdir)/include/odp/plat/shared_memory_types.h \
		  $(srcdir)/include/odp/plat/spinlock_types.h \
		  $(srcdir)/include/odp/plat/spinlock_recursive_types.h \
		  $(srcdir)/include/odp/plat/strong_types.h \
		  $(srcdir)/include/odp/plat/thread_types.h \
		  $(srcdir)/include/odp/plat/thrmask_types.h \
		  $(srcdir)/include/odp/plat/ticketlock_types.h \
		  $(srcdir)/include/odp/plat/time_types.h \
		  $(srcdir)/include/odp/plat/timer_types.h \
		  $(srcdir)/include/odp/plat/traffic_mngr_types.h \
		  $(srcdir)/include/odp/plat/version_types.h

noinst_HEADERS = \
		  ${srcdir}/include/odp_align_internal.h \
		  ${srcdir}/include/odp_atomic_internal.h \
		  ${srcdir}/include/odp_buffer_inlines.h \
		  ${srcdir}/include/odp_buffer_internal.h \
		  ${srcdir}/include/odp_classification_datamodel.h \
		  ${srcdir}/include/odp_classification_inlines.h \
		  ${srcdir}/include/odp_classification_internal.h \
		  ${srcdir}/include/odp_crypto_internal.h \
		  ${srcdir}/include/odp_debug_internal.h \
		  ${srcdir}/include/odp_forward_typedefs_internal.h \
		  ${srcdir}/include/odp_internal.h \
		  ${srcdir}/include/odp_name_table_internal.h \
		  ${srcdir}/include/odp_packet_internal.h \
		  ${srcdir}/include/odp_packet_io_internal.h \
		  ${srcdir}/include/odp_packet_io_queue.h \
		  ${srcdir}/include/odp_packet_netmap.h \
		  ${srcdir}/include/odp_packet_socket.h \
<<<<<<< HEAD
		  ${srcdir}/include/odp_pkt_queue_internal.h \
=======
		  ${srcdir}/include/odp_packet_tap.h \
>>>>>>> a8ae5e08
		  ${srcdir}/include/odp_pool_internal.h \
		  ${srcdir}/include/odp_queue_internal.h \
		  ${srcdir}/include/odp_schedule_internal.h \
		  ${srcdir}/include/odp_sorted_list_internal.h \
		  ${srcdir}/include/odp_spin_internal.h \
		  ${srcdir}/include/odp_timer_internal.h \
		  ${srcdir}/include/odp_timer_wheel_internal.h \
		  ${srcdir}/include/odp_traffic_mngr_internal.h \
		  ${srcdir}/Makefile.inc

__LIB__libodp_la_SOURCES = \
			   odp_atomic.c \
			   odp_barrier.c \
			   odp_buffer.c \
			   odp_classification.c \
			   odp_cpu.c \
			   odp_cpumask.c \
			   odp_cpumask_task.c \
			   odp_crypto.c \
			   odp_errno.c \
			   odp_event.c \
			   odp_hash.c \
			   odp_init.c \
			   odp_impl.c \
			   odp_name_table.c \
			   odp_packet.c \
			   odp_packet_flags.c \
			   odp_packet_io.c \
			   pktio/io_ops.c \
			   pktio/pktio_common.c \
			   pktio/loop.c \
			   pktio/netmap.c \
			   pktio/socket.c \
			   pktio/socket_mmap.c \
<<<<<<< HEAD
			   odp_pkt_queue.c \
=======
			   pktio/tap.c \
>>>>>>> a8ae5e08
			   odp_pool.c \
			   odp_queue.c \
			   odp_rwlock.c \
			   odp_rwlock_recursive.c \
			   odp_schedule.c \
			   odp_shared_memory.c \
			   odp_sorted_list.c \
			   odp_spinlock.c \
			   odp_spinlock_recursive.c \
			   odp_system_info.c \
			   odp_thread.c \
			   odp_thrmask.c \
			   odp_ticketlock.c \
			   odp_time.c \
			   odp_timer.c \
			   odp_timer_wheel.c \
			   odp_traffic_mngr.c \
			   odp_version.c \
			   odp_weak.c \
			   arch/@ARCH@/odp_cpu_cycles.c

EXTRA_DIST = \
	     arch/linux/odp_cpu_cycles.c \
	     arch/mips64/odp_cpu_cycles.c \
	     arch/x86/odp_cpu_cycles.c

if HAVE_PCAP
__LIB__libodp_la_SOURCES += pktio/pcap.c
endif<|MERGE_RESOLUTION|>--- conflicted
+++ resolved
@@ -101,11 +101,8 @@
 		  ${srcdir}/include/odp_packet_io_queue.h \
 		  ${srcdir}/include/odp_packet_netmap.h \
 		  ${srcdir}/include/odp_packet_socket.h \
-<<<<<<< HEAD
+		  ${srcdir}/include/odp_packet_tap.h \
 		  ${srcdir}/include/odp_pkt_queue_internal.h \
-=======
-		  ${srcdir}/include/odp_packet_tap.h \
->>>>>>> a8ae5e08
 		  ${srcdir}/include/odp_pool_internal.h \
 		  ${srcdir}/include/odp_queue_internal.h \
 		  ${srcdir}/include/odp_schedule_internal.h \
@@ -140,11 +137,8 @@
 			   pktio/netmap.c \
 			   pktio/socket.c \
 			   pktio/socket_mmap.c \
-<<<<<<< HEAD
+			   pktio/tap.c \
 			   odp_pkt_queue.c \
-=======
-			   pktio/tap.c \
->>>>>>> a8ae5e08
 			   odp_pool.c \
 			   odp_queue.c \
 			   odp_rwlock.c \
