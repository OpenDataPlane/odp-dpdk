language: c

compiler:
  - gcc
  - clang

integrations:
  notifications:
    - integrationName: email
      type: email
      on_success: never
      on_failure: never
      on_cancel: never
      on_pull_request: never

env:
    - CONF="--disable-test-perf"
    - CONF="--disable-abi-compat --disable-test-perf"

build:
  ci:
<<<<<<< HEAD
    - add-apt-repository -y ppa:lumag/odp-xenial
=======
>>>>>>> 12b67559
    - rm -f /etc/apt/sources.list.d/basho_riak.list
    - apt-get update
    - apt-get install -yy --no-install-recommends --option Acquire::Retries=10 --option Acquire::http::Timeout=300 asciidoctor autoconf automake build-essential ccache clang doxygen gcc graphviz libconfig-dev libcunit1-dev libnuma-dev libdpdk-dev libpcap-dev libssl-dev libtool mscgen xsltproc
    - mkdir -p $HOME/odp-shmdir
    - export CI=true ODP_SHM_DIR=$HOME/odp-shmdir ODP_TEST_OUT_XML=yes
    - ./bootstrap
    # Clang warns about DPDK internal headers
    - if [ "${CC#clang}" != "${CC}" ] ; then export CXX="${CC/clang/clang++}"; export EXTRA_CFLAGS="-Wno-cast-align"; fi
    - echo ./configure $CONF
    - ./configure $CONF
    - make -j $(nproc)
    - ODP_SCHEDULER=basic make check
    - ./scripts/shippable-post.sh basic
    - ODP_SCHEDULER=sp make check
    - ./scripts/shippable-post.sh sp
    - rm -rf $HOME/odp-shmdir

  on_failure:
    - ./scripts/shippable-post.sh
    - cat config.log
    - find . -name "*.trs" | xargs grep -l '^.test-result. FAIL' | while read trs ; do echo FAILURE detected at $trs; cat ${trs%%.trs}.log ; done<|MERGE_RESOLUTION|>--- conflicted
+++ resolved
@@ -19,13 +19,10 @@
 
 build:
   ci:
-<<<<<<< HEAD
     - add-apt-repository -y ppa:lumag/odp-xenial
-=======
->>>>>>> 12b67559
     - rm -f /etc/apt/sources.list.d/basho_riak.list
     - apt-get update
-    - apt-get install -yy --no-install-recommends --option Acquire::Retries=10 --option Acquire::http::Timeout=300 asciidoctor autoconf automake build-essential ccache clang doxygen gcc graphviz libconfig-dev libcunit1-dev libnuma-dev libdpdk-dev libpcap-dev libssl-dev libtool mscgen xsltproc
+    - apt-get install --no-install-recommends --option Acquire::Retries=10 --option Acquire::http::Timeout=300 -yy asciidoctor autoconf automake build-essential ccache clang doxygen gcc graphviz libconfig-dev libcunit1-dev libnuma-dev libdpdk-dev libpcap-dev libssl-dev libtool mscgen xsltproc
     - mkdir -p $HOME/odp-shmdir
     - export CI=true ODP_SHM_DIR=$HOME/odp-shmdir ODP_TEST_OUT_XML=yes
     - ./bootstrap
