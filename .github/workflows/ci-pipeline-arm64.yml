name: CI arm64

# github.repository has been used to ensure CI is only run on the repo where
# self-hosted runners are installed. This will prevent [self-hosted, ARM64] CI failing on forks

on: [push, pull_request]
env:
  ARCH: arm64
  CC: gcc
  CONTAINER_NAMESPACE: ghcr.io/opendataplane/odp-docker-images
  OS: ubuntu_20.04

jobs:

  Build:
    if: ${{ github.repository == 'OpenDataPlane/odp-dpdk' }}
    runs-on: [self-hosted, ARM64]
    strategy:
      fail-fast: false
      matrix:
        cc: [gcc, clang]
        conf: ['', 'CFLAGS=-O3', 'CFLAGS=-O1', 'CFLAGS=-O0 --enable-debug=full', 'CFLAGS=-pedantic',
               '--enable-lto', '--enable-lto --enable-abi-compat', '--enable-pcapng-support']
        exclude:
          - cc: clang
            conf: '--enable-lto'
          - cc: clang
            conf: '--enable-lto --enable-abi-compat'
    steps:
      - uses: AutoModality/action-clean@v1.1.0
      - uses: actions/checkout@v3
      - run: sudo docker run -i -v `pwd`:/odp --privileged --shm-size 8g -e CC="${{matrix.cc}}"
               -e CONF="${{matrix.conf}}" $CONTAINER_NAMESPACE/odp-ci-${OS}-${ARCH}-native /odp/scripts/ci/build_${ARCH}.sh
      - name: Failure log
        if: ${{ failure() }}
        run: find . -name config.log -exec cat {} \;

  Build_OS:
    if: ${{ github.repository == 'OpenDataPlane/odp-dpdk' }}
    runs-on: [self-hosted, ARM64]
    strategy:
      fail-fast: false
      matrix:
        cc: [gcc, clang]
        os: ['ubuntu_18.04', 'rocky_linux_8']
    steps:
      - uses: AutoModality/action-clean@v1.1.0
      - uses: actions/checkout@v3
      - run: sudo docker run -i -v `pwd`:/odp --privileged --shm-size 8g -e CC="${{matrix.cc}}"
               -e CONF="${CONF}" $CONTAINER_NAMESPACE/odp-ci-${{matrix.os}}-${ARCH}-native /odp/scripts/ci/build_${ARCH}.sh
      - name: Failure log
        if: ${{ failure() }}
        run: find . -name config.log -exec cat {} \;

  Build_gcc:
    if: ${{ github.repository == 'OpenDataPlane/odp-dpdk' }}
    runs-on: [self-hosted, ARM64]
    env:
      OS: ubuntu_22.04
    strategy:
      fail-fast: false
      matrix:
        cc_ver: [10, 11, 12]
        conf: ['', '--enable-lto']
    steps:
      - uses: AutoModality/action-clean@v1.1.0
      - uses: actions/checkout@v3
      - run: sudo docker run -i -v `pwd`:/odp --privileged --shm-size 8g -e CC="gcc-${{matrix.cc_ver}}" -e CXX="g++-${{matrix.cc_ver}}"
               -e CONF="${{matrix.conf}}" $CONTAINER_NAMESPACE/odp-ci-${OS}-${ARCH}-native /odp/scripts/ci/build_${ARCH}.sh
      - name: Failure log
        if: ${{ failure() }}
        run: find . -name config.log -exec cat {} \;

  Build_out-of-tree:
    if: ${{ github.repository == 'OpenDataPlane/odp-dpdk' }}
    runs-on: [self-hosted, ARM64]
    steps:
      - uses: AutoModality/action-clean@v1.1.0
      - uses: actions/checkout@v3
      - run: sudo docker run -i -v `pwd`:/odp --privileged --shm-size 8g -e CC="${CC}"
               -e CONF="${CONF}" $CONTAINER_NAMESPACE/odp-ci-${OS}-${ARCH}-native /odp/scripts/ci/out_of_tree.sh
      - name: Failure log
        if: ${{ failure() }}
        run: find . -name config.log -exec cat {} \;

<<<<<<< HEAD
=======
  Build_XDP:
    if: ${{ github.repository == 'OpenDataPlane/odp' }}
    runs-on: [self-hosted, ARM64]
    env:
      CONF: "--enable-xdp"
      OS: ubuntu_22.04
    strategy:
      fail-fast: false
      matrix:
        cc: [gcc, clang]
    steps:
      - uses: AutoModality/action-clean@v1.1.0
      - uses: actions/checkout@v3
      - run: sudo docker run -i -v `pwd`:/odp --privileged --shm-size 8g -e CC="${{matrix.cc}}"
               -e CONF="${CONF}" $CONTAINER_NAMESPACE/odp-ci-${OS}-${ARCH}-native /odp/scripts/ci/build_${ARCH}.sh
      - name: Failure log
        if: ${{ failure() }}
        run: find . -name config.log -exec cat {} \;

>>>>>>> a12050cb
  Run_distcheck:
    if: ${{ github.repository == 'OpenDataPlane/odp-dpdk' }}
    runs-on: [self-hosted, ARM64]
    strategy:
      fail-fast: false
      matrix:
        conf: ['--enable-user-guides', '--enable-user-guides --enable-abi-compat']
    steps:
      - uses: AutoModality/action-clean@v1.1.0
      - uses: actions/checkout@v3
<<<<<<< HEAD
      # Ignore distcheck failure (caused by the first 'make check' run unmounting huge pages)
=======
>>>>>>> a12050cb
      - run: sudo docker run -i -v `pwd`:/odp --privileged --shm-size 8g -e CC="${{matrix.cc}}"
               -e CONF="${{matrix.conf}}" $CONTAINER_NAMESPACE/odp-ci-${OS}-${ARCH}-native /odp/scripts/ci/distcheck.sh || true
      - name: Failure log
        if: ${{ failure() }}
        run: find . -name "*.trs" | xargs grep -l '^.test-result. FAIL' | while read trs ; do echo FAILURE detected at $trs; cat ${trs%%.trs}.log ; done

  Run:
    if: ${{ github.repository == 'OpenDataPlane/odp-dpdk' }}
    runs-on: [self-hosted, ARM64]
    strategy:
      fail-fast: false
      matrix:
        cc: [gcc, clang]
        conf: ['', '--enable-abi-compat', '--enable-deprecated --enable-helper-deprecated --enable-debug=full',
               '--enable-dpdk-zero-copy --disable-static-applications',
               '--disable-host-optimization', '--disable-host-optimization --enable-abi-compat',
               '--without-openssl --without-pcap']
    steps:
      - uses: AutoModality/action-clean@v1.1.0
      - uses: actions/checkout@v3
      - run: sudo docker run -i -v `pwd`:/odp --privileged --shm-size 8g -e CC="${{matrix.cc}}" -e ARCH="${ARCH}"
               -e CXX=g++-10 -e CONF="${{matrix.conf}}" $CONTAINER_NAMESPACE/odp-ci-${OS}-${ARCH}-native /odp/scripts/ci/check.sh
      - name: Failure log
        if: ${{ failure() }}
        run: find . -name "*.trs" | xargs grep -l '^.test-result. FAIL' | while read trs ; do echo FAILURE detected at $trs; cat ${trs%%.trs}.log ; done

  Run_CFLAGS:
    if: ${{ github.repository == 'OpenDataPlane/odp-dpdk' }}
    runs-on: [self-hosted, ARM64]
    strategy:
      fail-fast: false
      matrix:
        cc: [gcc, clang]
        cflags: ['-march=armv8.2-a -O2', '-march=armv8-a+lse -O2']
    steps:
      - uses: AutoModality/action-clean@v1.1.0
      - uses: actions/checkout@v3
      - run: sudo docker run -i -v `pwd`:/odp --privileged --shm-size 8g -e CC="${{matrix.cc}}" -e ARCH="${ARCH}"
               -e CXX=g++-10 -e CFLAGS="${{matrix.cflags}}" $CONTAINER_NAMESPACE/odp-ci-${OS}-${ARCH}-native /odp/scripts/ci/check.sh
      - name: Failure log
        if: ${{ failure() }}
        run: find . -name "*.trs" | xargs grep -l '^.test-result. FAIL' | while read trs ; do echo FAILURE detected at $trs; cat ${trs%%.trs}.log ; done

  Run_OS:
    if: ${{ github.repository == 'OpenDataPlane/odp-dpdk' }}
    runs-on: [self-hosted, ARM64]
    strategy:
      fail-fast: false
      matrix:
        os: ['ubuntu_18.04', 'ubuntu_22.04-openssl']
    steps:
      - uses: AutoModality/action-clean@v1.1.0
      - uses: actions/checkout@v3
      - run: sudo docker run -i -v `pwd`:/odp --privileged --shm-size 8g -e CC="${CC}" -e ARCH="${ARCH}"
               -e CONF="${CONF}" $CONTAINER_NAMESPACE/odp-ci-${{matrix.os}}-${ARCH}-native /odp/scripts/ci/check.sh
      - name: Failure log
        if: ${{ failure() }}
        run: find . -name "*.trs" | xargs grep -l '^.test-result. FAIL' | while read trs ; do echo FAILURE detected at $trs; cat ${trs%%.trs}.log ; done

  Run_sched_config:
    if: ${{ github.repository == 'OpenDataPlane/odp-dpdk' }}
    runs-on: [self-hosted, ARM64]
    steps:
      - uses: AutoModality/action-clean@v1.1.0
      - uses: actions/checkout@v3
      - run: sudo docker run -i -v `pwd`:/odp --privileged --shm-size 8g -e CC="${CC}" -e ARCH="${ARCH}"
               -e CONF="${CONF}" -e ODP_CONFIG_FILE=/odp/platform/linux-dpdk/test/sched-basic.conf $CONTAINER_NAMESPACE/odp-ci-${OS}-${ARCH}-native /odp/scripts/ci/check.sh
      - name: Failure log
        if: ${{ failure() }}
        run: find . -name "*.trs" | xargs grep -l '^.test-result. FAIL' | while read trs ; do echo FAILURE detected at $trs; cat ${trs%%.trs}.log ; done

  Run_scheduler_sp:
    if: ${{ github.repository == 'OpenDataPlane/odp-dpdk' }}
    runs-on: [self-hosted, ARM64]
    steps:
      - uses: AutoModality/action-clean@v1.1.0
      - uses: actions/checkout@v3
      - run: sudo docker run -i -v `pwd`:/odp --privileged --shm-size 8g -e CC="${CC}" -e ARCH="${ARCH}"
               -e CONF="${CONF}" -e ODP_SCHEDULER=sp $CONTAINER_NAMESPACE/odp-ci-${OS}-${ARCH}-native /odp/scripts/ci/check.sh
      - name: Failure log
        if: ${{ failure() }}
        run: find . -name "*.trs" | xargs grep -l '^.test-result. FAIL' | while read trs ; do echo FAILURE detected at $trs; cat ${trs%%.trs}.log ; done

<<<<<<< HEAD
=======
  Run_scheduler_scalable:
    if: ${{ github.repository == 'OpenDataPlane/odp' }}
    runs-on: [self-hosted, ARM64]
    steps:
      - uses: AutoModality/action-clean@v1.1.0
      - uses: actions/checkout@v3
      - run: sudo docker run -i -v `pwd`:/odp --privileged --shm-size 8g -e CC="${CC}" -e ARCH="${ARCH}"
               -e CONF="${CONF}" -e ODP_SCHEDULER=scalable -e CI_SKIP=pktio_test_pktin_event_sched $CONTAINER_NAMESPACE/odp-ci-${OS}-${ARCH}-native /odp/scripts/ci/check.sh
      - name: Failure log
        if: ${{ failure() }}
        run: find . -name "*.trs" | xargs grep -l '^.test-result. FAIL' | while read trs ; do echo FAILURE detected at $trs; cat ${trs%%.trs}.log ; done

  Run_inline_timer:
    if: ${{ github.repository == 'OpenDataPlane/odp' }}
    runs-on: [self-hosted, ARM64]
    steps:
      - uses: AutoModality/action-clean@v1.1.0
      - uses: actions/checkout@v3
      - run: sudo docker run -i -v `pwd`:/odp --privileged --shm-size 8g -e CC="${CC}" -e ARCH="${ARCH}"
               -e CONF="${CONF}" -e ODP_CONFIG_FILE=/odp/platform/linux-generic/test/inline-timer.conf
               $CONTAINER_NAMESPACE/odp-ci-${OS}-${ARCH}-native /odp/scripts/ci/check_inline_timer.sh
      - name: Failure log
        if: ${{ failure() }}
        run: find . -name "*.trs" | xargs grep -l '^.test-result. FAIL' | while read trs ; do echo FAILURE detected at $trs; cat ${trs%%.trs}.log ; done

  Run_packet_align:
    if: ${{ github.repository == 'OpenDataPlane/odp' }}
    runs-on: [self-hosted, ARM64]
    steps:
      - uses: AutoModality/action-clean@v1.1.0
      - uses: actions/checkout@v3
      - run: sudo docker run -i -v `pwd`:/odp --privileged --shm-size 8g -e CC="${CC}" -e ARCH="${ARCH}"
               -e CONF="${CONF}" -e ODP_CONFIG_FILE=/odp/platform/linux-generic/test/packet_align.conf
               $CONTAINER_NAMESPACE/odp-ci-${OS}-${ARCH}-native /odp/scripts/ci/check_pktio.sh
      - name: Failure log
        if: ${{ failure() }}
        run: find . -name "*.trs" | xargs grep -l '^.test-result. FAIL' | while read trs ; do echo FAILURE detected at $trs; cat ${trs%%.trs}.log ; done

>>>>>>> a12050cb
  Run_dpdk-20_11:
    if: ${{ github.repository == 'OpenDataPlane/odp-dpdk' }}
    runs-on: [self-hosted, ARM64]
    steps:
      - uses: AutoModality/action-clean@v1.1.0
      - uses: actions/checkout@v3
      - run: sudo docker run -i -v `pwd`:/odp --privileged --shm-size 8g -e CC="${CC}" -e ARCH="${ARCH}"
               -e CONF="${CONF}" $CONTAINER_NAMESPACE/odp-ci-${OS}-${ARCH}-native-dpdk_20.11 /odp/scripts/ci/check.sh
      - name: Failure log
        if: ${{ failure() }}
        run: find . -name "*.trs" | xargs grep -l '^.test-result. FAIL' | while read trs ; do echo FAILURE detected at $trs; cat ${trs%%.trs}.log ; done

  Run_dpdk-21_11:
    if: ${{ github.repository == 'OpenDataPlane/odp-dpdk' }}
    runs-on: [self-hosted, ARM64]
    steps:
      - uses: AutoModality/action-clean@v1.1.0
      - uses: actions/checkout@v3
      - run: sudo docker run -i -v `pwd`:/odp --privileged --shm-size 8g -e CC="${CC}" -e ARCH="${ARCH}"
               -e CONF="${CONF}" $CONTAINER_NAMESPACE/odp-ci-${OS}-${ARCH}-native-dpdk_21.11 /odp/scripts/ci/check.sh
      - name: Failure log
        if: ${{ failure() }}
        run: find . -name "*.trs" | xargs grep -l '^.test-result. FAIL' | while read trs ; do echo FAILURE detected at $trs; cat ${trs%%.trs}.log ; done<|MERGE_RESOLUTION|>--- conflicted
+++ resolved
@@ -83,28 +83,6 @@
         if: ${{ failure() }}
         run: find . -name config.log -exec cat {} \;
 
-<<<<<<< HEAD
-=======
-  Build_XDP:
-    if: ${{ github.repository == 'OpenDataPlane/odp' }}
-    runs-on: [self-hosted, ARM64]
-    env:
-      CONF: "--enable-xdp"
-      OS: ubuntu_22.04
-    strategy:
-      fail-fast: false
-      matrix:
-        cc: [gcc, clang]
-    steps:
-      - uses: AutoModality/action-clean@v1.1.0
-      - uses: actions/checkout@v3
-      - run: sudo docker run -i -v `pwd`:/odp --privileged --shm-size 8g -e CC="${{matrix.cc}}"
-               -e CONF="${CONF}" $CONTAINER_NAMESPACE/odp-ci-${OS}-${ARCH}-native /odp/scripts/ci/build_${ARCH}.sh
-      - name: Failure log
-        if: ${{ failure() }}
-        run: find . -name config.log -exec cat {} \;
-
->>>>>>> a12050cb
   Run_distcheck:
     if: ${{ github.repository == 'OpenDataPlane/odp-dpdk' }}
     runs-on: [self-hosted, ARM64]
@@ -115,10 +93,7 @@
     steps:
       - uses: AutoModality/action-clean@v1.1.0
       - uses: actions/checkout@v3
-<<<<<<< HEAD
       # Ignore distcheck failure (caused by the first 'make check' run unmounting huge pages)
-=======
->>>>>>> a12050cb
       - run: sudo docker run -i -v `pwd`:/odp --privileged --shm-size 8g -e CC="${{matrix.cc}}"
                -e CONF="${{matrix.conf}}" $CONTAINER_NAMESPACE/odp-ci-${OS}-${ARCH}-native /odp/scripts/ci/distcheck.sh || true
       - name: Failure log
@@ -202,47 +177,6 @@
         if: ${{ failure() }}
         run: find . -name "*.trs" | xargs grep -l '^.test-result. FAIL' | while read trs ; do echo FAILURE detected at $trs; cat ${trs%%.trs}.log ; done
 
-<<<<<<< HEAD
-=======
-  Run_scheduler_scalable:
-    if: ${{ github.repository == 'OpenDataPlane/odp' }}
-    runs-on: [self-hosted, ARM64]
-    steps:
-      - uses: AutoModality/action-clean@v1.1.0
-      - uses: actions/checkout@v3
-      - run: sudo docker run -i -v `pwd`:/odp --privileged --shm-size 8g -e CC="${CC}" -e ARCH="${ARCH}"
-               -e CONF="${CONF}" -e ODP_SCHEDULER=scalable -e CI_SKIP=pktio_test_pktin_event_sched $CONTAINER_NAMESPACE/odp-ci-${OS}-${ARCH}-native /odp/scripts/ci/check.sh
-      - name: Failure log
-        if: ${{ failure() }}
-        run: find . -name "*.trs" | xargs grep -l '^.test-result. FAIL' | while read trs ; do echo FAILURE detected at $trs; cat ${trs%%.trs}.log ; done
-
-  Run_inline_timer:
-    if: ${{ github.repository == 'OpenDataPlane/odp' }}
-    runs-on: [self-hosted, ARM64]
-    steps:
-      - uses: AutoModality/action-clean@v1.1.0
-      - uses: actions/checkout@v3
-      - run: sudo docker run -i -v `pwd`:/odp --privileged --shm-size 8g -e CC="${CC}" -e ARCH="${ARCH}"
-               -e CONF="${CONF}" -e ODP_CONFIG_FILE=/odp/platform/linux-generic/test/inline-timer.conf
-               $CONTAINER_NAMESPACE/odp-ci-${OS}-${ARCH}-native /odp/scripts/ci/check_inline_timer.sh
-      - name: Failure log
-        if: ${{ failure() }}
-        run: find . -name "*.trs" | xargs grep -l '^.test-result. FAIL' | while read trs ; do echo FAILURE detected at $trs; cat ${trs%%.trs}.log ; done
-
-  Run_packet_align:
-    if: ${{ github.repository == 'OpenDataPlane/odp' }}
-    runs-on: [self-hosted, ARM64]
-    steps:
-      - uses: AutoModality/action-clean@v1.1.0
-      - uses: actions/checkout@v3
-      - run: sudo docker run -i -v `pwd`:/odp --privileged --shm-size 8g -e CC="${CC}" -e ARCH="${ARCH}"
-               -e CONF="${CONF}" -e ODP_CONFIG_FILE=/odp/platform/linux-generic/test/packet_align.conf
-               $CONTAINER_NAMESPACE/odp-ci-${OS}-${ARCH}-native /odp/scripts/ci/check_pktio.sh
-      - name: Failure log
-        if: ${{ failure() }}
-        run: find . -name "*.trs" | xargs grep -l '^.test-result. FAIL' | while read trs ; do echo FAILURE detected at $trs; cat ${trs%%.trs}.log ; done
-
->>>>>>> a12050cb
   Run_dpdk-20_11:
     if: ${{ github.repository == 'OpenDataPlane/odp-dpdk' }}
     runs-on: [self-hosted, ARM64]
