name: GitHub Pages

on:
  push:
    branches:
      - master

jobs:
  Documentation:
    runs-on: ubuntu-20.04
    steps:
    - uses: actions/checkout@v2
    - name: Install dependencies
      run: |
        sudo apt update
<<<<<<< HEAD
        sudo apt install doxygen asciidoctor libconfig-dev libssl-dev mscgen cmake graphviz libdpdk-dev
=======
        sudo apt install doxygen asciidoctor libconfig-dev libssl-dev mscgen cmake graphviz
>>>>>>> ec78e530
        sudo gem install asciidoctor
    - name: Build
      run: |
        ./bootstrap
        ./configure --enable-user-guides
        pushd doc
        make
        popd
        # Doxygen does not trap on warnings so check for them here
        make doxygen-doc 2>&1 | tee ./doxygen.log
        ! fgrep -rq warning ./doxygen.log

    - name: Before deploy
      run: |
        pushd doc
        mkdir gh-pages
        cp -r application-api-guide/output/html/* gh-pages/
        cp -r platform-api-guide/output/html/ gh-pages/platform-api-guide
        cp -r helper-guide/output/html/ gh-pages/helper-guide
        mkdir gh-pages/implementers-guide
        cp implementers-guide/implementers-guide.html gh-pages/implementers-guide/index.html
        mkdir gh-pages/users-guide
        cp users-guide/users-guide.html gh-pages/users-guide/index.html
        mkdir gh-pages/process-guide
        cp process-guide/*.html gh-pages/process-guide/
        popd

    - name: Deploy
      env:
        GITHUB_TOKEN: ${{ secrets.GITHUB_TOKEN }}
      uses: crazy-max/ghaction-github-pages@v2
      with:
        allow_empty_commit: false
        build_dir: ./doc/gh-pages
        target_branch: gh-pages<|MERGE_RESOLUTION|>--- conflicted
+++ resolved
@@ -13,11 +13,7 @@
     - name: Install dependencies
       run: |
         sudo apt update
-<<<<<<< HEAD
         sudo apt install doxygen asciidoctor libconfig-dev libssl-dev mscgen cmake graphviz libdpdk-dev
-=======
-        sudo apt install doxygen asciidoctor libconfig-dev libssl-dev mscgen cmake graphviz
->>>>>>> ec78e530
         sudo gem install asciidoctor
     - name: Build
       run: |
