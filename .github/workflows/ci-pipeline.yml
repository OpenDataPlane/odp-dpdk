name: CI x86_64

on: [push, pull_request]
env:
  ARCH: x86_64
  CC: gcc
  CONTAINER_NAMESPACE: ghcr.io/opendataplane/odp-docker-images
  OS: ubuntu_18.04

jobs:
  Checkpatch:
    runs-on: ubuntu-18.04
    steps:
    - uses: actions/checkout@v2
      with:
        fetch-depth: 0

    - name: Install dependencies
      run: |
        sudo apt update
        sudo apt install codespell

    - name: Check pull request
      if: github.event_name == 'pull_request'
      env:
        CHECKPATCH_COMMAND: ./scripts/checkpatch.pl
      uses: webispy/checkpatch-action@v7

    - name: Check push
      if: github.event_name == 'push' && github.ref != 'refs/heads/master'
      run: |
        AFTER=${{ github.event.after }}
        BEFORE=${{ github.event.before }}
        if [ -z "${BEFORE//0}" ] || [ -z "${AFTER//0}" ]; then
          COMMIT_RANGE=""
        else
          COMMIT_RANGE="${BEFORE}..${AFTER}"
        fi
        ./scripts/ci-checkpatches.sh ${COMMIT_RANGE}

  Documentation:
    runs-on: ubuntu-18.04
    steps:
    - uses: actions/checkout@v2

    - name: Install dependencies
      run: |
        sudo apt update
        sudo apt install doxygen asciidoctor libconfig-dev libssl-dev mscgen cmake graphviz libdpdk-dev
        sudo gem install asciidoctor
    - name: Build
      shell: bash
      run: |
        ./bootstrap
        ./configure --enable-user-guides
        pushd doc
        make
        popd
        touch ./doxygen.log
        # Doxygen does not trap on warnings, check for them here.
        make doxygen-doc 2>&1 | tee ./doxygen.log
        ! fgrep -rq warning ./doxygen.log

  Build:
    runs-on: ubuntu-18.04
    strategy:
      fail-fast: false
      matrix:
        cc: [gcc, clang]
        conf: ['', 'CFLAGS=-O3', 'CFLAGS=-O1', 'CFLAGS=-O0 --enable-debug=full', '--enable-lto',
               '--enable-lto --enable-abi-compat', '--enable-pcapng-support']
        exclude:
          - cc: clang
            conf: '--enable-lto'
          - cc: clang
            conf: '--enable-lto --enable-abi-compat'
    steps:
      - uses: actions/checkout@v2
      - run: sudo docker run -i -v `pwd`:/odp --privileged --shm-size 8g -e CC="${{matrix.cc}}"
               -e CONF="${{matrix.conf}}" $CONTAINER_NAMESPACE/odp-ci-${OS}-${ARCH} /odp/scripts/ci/build_${ARCH}.sh

  Build_arm64:
    runs-on: ubuntu-18.04
    env:
      ARCH: arm64
    strategy:
      fail-fast: false
      matrix:
        cc: [gcc, clang]
    steps:
      - uses: actions/checkout@v2

      - name: Minimal
        run: sudo docker run -i -v `pwd`:/odp --privileged --shm-size 8g -e CC="${{matrix.cc}}"
               -e CONF="${CONF}" $CONTAINER_NAMESPACE/odp-ci-${OS}-${ARCH} /odp/scripts/ci/build_${ARCH}.sh

      - name: --enable-abi-compat
        env:
          CONF: "--enable-abi-compat"
        run: sudo docker run -i -v `pwd`:/odp --privileged --shm-size 8g -e CC="${{matrix.cc}}"
               -e CONF="${CONF}" $CONTAINER_NAMESPACE/odp-ci-${OS}-${ARCH} /odp/scripts/ci/build_${ARCH}.sh

      - name: Ubuntu 20.04
        env:
          CONF: "--enable-dpdk-shared"
          OS: ubuntu_20.04
        run: sudo docker run -i -v `pwd`:/odp --privileged --shm-size 8g -e CC="${{matrix.compiler}}"
               -e CONF="${CONF}" $CONTAINER_NAMESPACE/odp-ci-${OS}-${ARCH} /odp/scripts/ci/build_${ARCH}.sh

  Build_ppc64el:
    runs-on: ubuntu-18.04
    env:
      ARCH: ppc64el
    strategy:
      fail-fast: false
      matrix:
        cc: [gcc, clang]
        conf: ['', '--enable-abi-compat']
    steps:
      - uses: actions/checkout@v2
      - run: sudo docker run -i -v `pwd`:/odp --privileged --shm-size 8g -e CC="${CC}"
               -e CONF="${{matrix.conf}}" $CONTAINER_NAMESPACE/odp-ci-${OS}-${ARCH} /odp/scripts/ci/build_${ARCH}.sh

  Build_i386:
    runs-on: ubuntu-18.04
    env:
      ARCH: i386
    strategy:
      fail-fast: false
      matrix:
        cc: [gcc, clang]
        conf: ['', '--enable-abi-compat']
    steps:
      - uses: actions/checkout@v2
      - run: sudo docker run -i -v `pwd`:/odp --privileged --shm-size 8g -e CC="${{matrix.cc}}"
               -e CONF="${{matrix.conf}}" $CONTAINER_NAMESPACE/odp-ci-${OS}-${ARCH} /odp/scripts/ci/build_${ARCH}.sh

  Build_OS:
    runs-on: ubuntu-18.04
    strategy:
      fail-fast: false
      matrix:
        cc: [gcc, clang]
        os: ['centos_7', 'centos_8', 'ubuntu_16.04']
        conf: ['--enable-abi-compat']
    steps:
      - uses: actions/checkout@v2
      - run: sudo docker run -i -v `pwd`:/odp --privileged --shm-size 8g -e CC="${{matrix.cc}}"
               -e CONF="${{matrix.conf}}" $CONTAINER_NAMESPACE/odp-ci-${{matrix.os}}-${ARCH} /odp/scripts/ci/build_${ARCH}.sh

  Build_gcc-10:
    runs-on: ubuntu-18.04
    env:
      CC: gcc-10
      OS: ubuntu_20.04
    strategy:
      fail-fast: false
      matrix:
        conf: ['', '--enable-lto']
    steps:
      - uses: actions/checkout@v2
      - run: sudo docker run -i -v `pwd`:/odp --privileged --shm-size 8g -e CC="${CC}" -e CXX=g++-10
               -e CONF="${{matrix.conf}}" $CONTAINER_NAMESPACE/odp-ci-${OS}-${ARCH} /odp/scripts/ci/build_${ARCH}.sh

  Build_out-of-tree:
    runs-on: ubuntu-18.04
    steps:
    - uses: actions/checkout@v2
    - run: sudo docker run -i -v `pwd`:/odp --privileged --shm-size 8g -e CC="${CC}"
             -e CONF="${CONF}" $CONTAINER_NAMESPACE/odp-ci-${OS}-${ARCH} /odp/scripts/ci/out_of_tree.sh

<<<<<<< HEAD
  Build_linux-generic:
    runs-on: ubuntu-18.04
    env:
      CONF: "--with-platform=linux-generic"
    steps:
    - uses: actions/checkout@v2
    - run: sudo docker run -i -v `pwd`:/odp --privileged --shm-size 8g -e CC="${CC}" -e ODP_LIB_NAME="libodp-linux"
             -e CONF="${CONF}" $CONTAINER_NAMESPACE/odp-ci-${OS}-${ARCH} /odp/scripts/ci/build_${ARCH}.sh

  Build_sched_config:
    runs-on: ubuntu-18.04
    steps:
      - uses: actions/checkout@v2
      - run: sudo docker run -i -v `pwd`:/odp --privileged --shm-size 8g -e CC="${CC}"
               -e CONF="--enable-debug=full" -e ODP_CONFIG_FILE=/odp/platform/linux-dpdk/test/sched-basic.conf
               $CONTAINER_NAMESPACE/odp-ci-${OS}-${ARCH} /odp/scripts/ci/build_${ARCH}.sh

=======
>>>>>>> 6f0ff9d9
  Run_coverage:
    runs-on: ubuntu-18.04
    steps:
      - uses: actions/checkout@v2
      - run: sudo docker run -i -v `pwd`:/odp --privileged --shm-size 8g -e CC="${CC}"
               -e CONF="${CONF}" $CONTAINER_NAMESPACE/odp-ci-${OS}-${ARCH} /odp/scripts/ci/coverage.sh
      - name: Failure log
        if: ${{ failure() }}
        run: find . -name "*.trs" | xargs grep -l '^.test-result. FAIL' | while read trs ; do echo FAILURE detected at $trs; cat ${trs%%.trs}.log ; done
      - name: Upload to Codecov
        uses: codecov/codecov-action@v1.2.1

  Run_distcheck:
    runs-on: ubuntu-18.04
    strategy:
      fail-fast: false
      matrix:
        conf: ['--enable-user-guides', '--enable-user-guides --enable-abi-compat']
    steps:
    - uses: actions/checkout@v2
    # Ignore distcheck failure (caused by the first 'make check' run unmounting huge pages)
    - run: sudo docker run -i -v `pwd`:/odp --privileged --shm-size 8g -e CC="${{matrix.cc}}"
             -e CONF="${{matrix.conf}}" $CONTAINER_NAMESPACE/odp-ci-${OS}-${ARCH} /odp/scripts/ci/distcheck.sh || true
    - name: Failure log
      if: ${{ failure() }}
      run: find . -name "*.trs" | xargs grep -l '^.test-result. FAIL' | while read trs ; do echo FAILURE detected at $trs; cat ${trs%%.trs}.log ; done

  Run:
    runs-on: ubuntu-18.04
    strategy:
      fail-fast: false
      matrix:
        cc: [gcc, clang]
        conf: ['', '--enable-abi-compat', '--enable-deprecated --enable-debug=full',
               '--disable-static-applications',
               '--disable-host-optimization', '--disable-host-optimization --enable-abi-compat',
               '--without-openssl --without-pcap']
    steps:
      - uses: actions/checkout@v2
      - run: sudo docker run -i -v `pwd`:/odp --privileged --shm-size 8g -e CC="${{matrix.cc}}" -e ARCH="${ARCH}"
               -e CXX=g++-10 -e CONF="${{matrix.conf}}" $CONTAINER_NAMESPACE/odp-ci-${OS}-${ARCH} /odp/scripts/ci/check.sh
      - name: Failure log
        if: ${{ failure() }}
        run: find . -name "*.trs" | xargs grep -l '^.test-result. FAIL' | while read trs ; do echo FAILURE detected at $trs; cat ${trs%%.trs}.log ; done

  Run_OS:
    runs-on: ubuntu-18.04
    strategy:
      fail-fast: false
      matrix:
        cc: [gcc, clang]
        os: ['ubuntu_20.04']
    steps:
      - uses: actions/checkout@v2
      - run: sudo docker run -i -v `pwd`:/odp --privileged --shm-size 8g -e CC="${{matrix.cc}}" -e ARCH="${ARCH}"
               -e CONF="${CONF}" $CONTAINER_NAMESPACE/odp-ci-${{matrix.os}}-${ARCH} /odp/scripts/ci/check.sh
      - name: Failure log
        if: ${{ failure() }}
        run: find . -name "*.trs" | xargs grep -l '^.test-result. FAIL' | while read trs ; do echo FAILURE detected at $trs; cat ${trs%%.trs}.log ; done

  Run_sched_config:
    runs-on: ubuntu-18.04
    steps:
      - uses: actions/checkout@v2
      - run: sudo docker run -i -v `pwd`:/odp --privileged --shm-size 8g -e CC="${CC}" -e ARCH="${ARCH}"
               -e CONF="${CONF}" -e ODP_CONFIG_FILE=/odp/platform/linux-generic/test/sched-basic.conf $CONTAINER_NAMESPACE/odp-ci-${OS}-${ARCH} /odp/scripts/ci/check.sh
      - name: Failure log
        if: ${{ failure() }}
        run: find . -name "*.trs" | xargs grep -l '^.test-result. FAIL' | while read trs ; do echo FAILURE detected at $trs; cat ${trs%%.trs}.log ; done

  Run_scheduler_sp:
    runs-on: ubuntu-18.04
    steps:
      - uses: actions/checkout@v2
      - run: sudo docker run -i -v `pwd`:/odp --privileged --shm-size 8g -e CC="${CC}" -e ARCH="${ARCH}"
               -e CONF="${CONF}" -e ODP_SCHEDULER=sp $CONTAINER_NAMESPACE/odp-ci-${OS}-${ARCH} /odp/scripts/ci/check.sh
      - name: Failure log
        if: ${{ failure() }}
        run: find . -name "*.trs" | xargs grep -l '^.test-result. FAIL' | while read trs ; do echo FAILURE detected at $trs; cat ${trs%%.trs}.log ; done

  Run_process_mode:
    runs-on: ubuntu-18.04
    steps:
      - uses: actions/checkout@v2
      - run: sudo docker run -i -v `pwd`:/odp --privileged --shm-size 8g -e CC="${CC}" -e ARCH="${ARCH}"
               -e CONF="${CONF}" -e ODPH_PROC_MODE=1 $CONTAINER_NAMESPACE/odp-ci-${OS}-${ARCH} /odp/scripts/ci/check.sh
      - name: Failure log
        if: ${{ failure() }}
        run: find . -name "*.trs" | xargs grep -l '^.test-result. FAIL' | while read trs ; do echo FAILURE detected at $trs; cat ${trs%%.trs}.log ; done

  Run_dpdk-20_11:
    runs-on: ubuntu-18.04
    env:
      OS: ubuntu_20.04
    steps:
      - uses: actions/checkout@v2
      - run: sudo docker run -i -v `pwd`:/odp --privileged --shm-size 8g -e CC="${CC}" -e ARCH="${ARCH}"
               -e CONF="${CONF}" $CONTAINER_NAMESPACE/odp-ci-${OS}-${ARCH}-dpdk_20.11 /odp/scripts/ci/check.sh
      - name: Failure log
        if: ${{ failure() }}
        run: find . -name "*.trs" | xargs grep -l '^.test-result. FAIL' | while read trs ; do echo FAILURE detected at $trs; cat ${trs%%.trs}.log ; done

  Run_crypto:
    runs-on: ubuntu-18.04
    env:
      OS: ubuntu_20.04
    strategy:
      fail-fast: false
      matrix:
        driver: [crypto_aesni_mb, crypto_aesni_gcm]
    steps:
      - uses: actions/checkout@v2
      - run: sudo docker run -i -v `pwd`:/odp --privileged --shm-size 8g -e CC="${CC}" -e ARCH="${ARCH}"
               -e CONF="${CONF}" -e ODP_PLATFORM_PARAMS="--vdev=${{matrix.driver}}"
               -e ODP_CONFIG_FILE=/odp/platform/linux-dpdk/test/crypto.conf
               $CONTAINER_NAMESPACE/odp-ci-${OS}-${ARCH} /odp/scripts/ci/check_validation.sh
      - name: Failure log
        if: ${{ failure() }}
        run: find . -name "*.trs" | xargs grep -l '^.test-result. FAIL' | while read trs ; do echo FAILURE detected at $trs; cat ${trs%%.trs}.log ; done<|MERGE_RESOLUTION|>--- conflicted
+++ resolved
@@ -169,7 +169,6 @@
     - run: sudo docker run -i -v `pwd`:/odp --privileged --shm-size 8g -e CC="${CC}"
              -e CONF="${CONF}" $CONTAINER_NAMESPACE/odp-ci-${OS}-${ARCH} /odp/scripts/ci/out_of_tree.sh
 
-<<<<<<< HEAD
   Build_linux-generic:
     runs-on: ubuntu-18.04
     env:
@@ -179,16 +178,6 @@
     - run: sudo docker run -i -v `pwd`:/odp --privileged --shm-size 8g -e CC="${CC}" -e ODP_LIB_NAME="libodp-linux"
              -e CONF="${CONF}" $CONTAINER_NAMESPACE/odp-ci-${OS}-${ARCH} /odp/scripts/ci/build_${ARCH}.sh
 
-  Build_sched_config:
-    runs-on: ubuntu-18.04
-    steps:
-      - uses: actions/checkout@v2
-      - run: sudo docker run -i -v `pwd`:/odp --privileged --shm-size 8g -e CC="${CC}"
-               -e CONF="--enable-debug=full" -e ODP_CONFIG_FILE=/odp/platform/linux-dpdk/test/sched-basic.conf
-               $CONTAINER_NAMESPACE/odp-ci-${OS}-${ARCH} /odp/scripts/ci/build_${ARCH}.sh
-
-=======
->>>>>>> 6f0ff9d9
   Run_coverage:
     runs-on: ubuntu-18.04
     steps:
@@ -254,7 +243,7 @@
     steps:
       - uses: actions/checkout@v2
       - run: sudo docker run -i -v `pwd`:/odp --privileged --shm-size 8g -e CC="${CC}" -e ARCH="${ARCH}"
-               -e CONF="${CONF}" -e ODP_CONFIG_FILE=/odp/platform/linux-generic/test/sched-basic.conf $CONTAINER_NAMESPACE/odp-ci-${OS}-${ARCH} /odp/scripts/ci/check.sh
+               -e CONF="${CONF}" -e ODP_CONFIG_FILE=/odp/platform/linux-dpdk/test/sched-basic.conf $CONTAINER_NAMESPACE/odp-ci-${OS}-${ARCH} /odp/scripts/ci/check.sh
       - name: Failure log
         if: ${{ failure() }}
         run: find . -name "*.trs" | xargs grep -l '^.test-result. FAIL' | while read trs ; do echo FAILURE detected at $trs; cat ${trs%%.trs}.log ; done
