name: CI x86_64

on: [push, pull_request]
env:
  ARCH: x86_64
  CC: gcc
  CONTAINER_NAMESPACE: ghcr.io/opendataplane/odp-docker-images
  OS: ubuntu_20.04

jobs:
  Checkpatch:
    runs-on: ubuntu-20.04
    steps:
    - uses: actions/checkout@v3
      with:
        fetch-depth: 0

    - name: Install dependencies
      run: |
        sudo apt update
        sudo apt install codespell

    - name: Check pull request
      if: github.event_name == 'pull_request'
      env:
        CHECKPATCH_COMMAND: ./scripts/checkpatch.pl
      uses: webispy/checkpatch-action@v8

    - name: Check push
      if: github.event_name == 'push' && github.ref != 'refs/heads/master'
      run: |
        AFTER=${{ github.event.after }}
        BEFORE=${{ github.event.before }}
        if [ -z "${BEFORE//0}" ] || [ -z "${AFTER//0}" ]; then
          COMMIT_RANGE=""
        else
          COMMIT_RANGE="${BEFORE}..${AFTER}"
        fi
        ./scripts/ci-checkpatches.sh ${COMMIT_RANGE}

  Documentation:
    runs-on: ubuntu-20.04
    steps:
    - uses: actions/checkout@v3

    - name: Install dependencies
      run: |
        sudo apt update
        sudo apt install doxygen asciidoctor libconfig-dev libssl-dev mscgen cmake graphviz libdpdk-dev
        sudo gem install asciidoctor
    - name: Build
      shell: bash
      run: |
        ./bootstrap
        ./configure --enable-user-guides
        pushd doc
        make
        popd
        touch ./doxygen.log
        # Doxygen does not trap on warnings, check for them here.
        make doxygen-doc 2>&1 | tee ./doxygen.log
        ! fgrep -rq warning ./doxygen.log

  Build:
    runs-on: ubuntu-20.04
    strategy:
      fail-fast: false
      matrix:
        cc: [gcc, clang]
        conf: ['', 'CFLAGS=-O3', 'CFLAGS=-O1', 'CFLAGS=-O0 --enable-debug=full', 'CFLAGS=-Os', 'CFLAGS=-pedantic',
               '--enable-lto', '--enable-lto --enable-abi-compat', '--enable-pcapng-support']
        exclude:
          - cc: clang
            conf: '--enable-lto'
          - cc: clang
            conf: '--enable-lto --enable-abi-compat'
    steps:
      - uses: actions/checkout@v3
      - run: sudo docker run -i -v `pwd`:/odp --privileged --shm-size 8g -e CC="${{matrix.cc}}"
               -e CONF="${{matrix.conf}}" $CONTAINER_NAMESPACE/odp-ci-${OS}-${ARCH} /odp/scripts/ci/build_${ARCH}.sh
      - name: Failure log
        if: ${{ failure() }}
        run: find . -name config.log -exec cat {} \;

  Build_static_u22:
    runs-on: ubuntu-20.04
    env:
      OS: ubuntu_22.04
      CONF: "--disable-shared --without-openssl --without-pcap"
    strategy:
      fail-fast: false
      matrix:
        cc_ver: [9, 10, 11, 12]
        conf: ['', '--enable-lto']
    steps:
      - uses: actions/checkout@v3
      - run: sudo docker run -i -v `pwd`:/odp --privileged --shm-size 8g -e CC="gcc-${{matrix.cc_ver}}" -e CXX="g++-${{matrix.cc_ver}}"
               -e CONF="${CONF} ${{matrix.conf}}" $CONTAINER_NAMESPACE/odp-ci-${OS}-${ARCH}-static /odp/scripts/ci/build_static.sh
      - name: Failure log
        if: ${{ failure() }}
        run: find . -name config.log -exec cat {} \;

  Build_arm64:
    runs-on: ubuntu-20.04
    env:
      ARCH: arm64
      CONF: "--enable-dpdk-shared"
    strategy:
      fail-fast: false
      matrix:
        cc: [gcc, clang]
        conf: ['', '--enable-abi-compat', 'CFLAGS=-march=armv8.2-a', 'CFLAGS=-march=armv8-a+lse']
    steps:
      - uses: actions/checkout@v3
      - run: sudo docker run -i -v `pwd`:/odp --privileged --shm-size 8g -e CC="${{matrix.cc}}"
               -e CONF="${CONF} ${{matrix.conf}}" $CONTAINER_NAMESPACE/odp-ci-${OS}-${ARCH} /odp/scripts/ci/build_${ARCH}.sh
      - name: Failure log
        if: ${{ failure() }}
        run: find . -name config.log -exec cat {} \;

  Build_arm64_u18:
    runs-on: ubuntu-20.04
    env:
      ARCH: arm64
      OS: ubuntu_18.04
    strategy:
      fail-fast: false
      matrix:
        cc: [gcc, clang]
    steps:
      - uses: actions/checkout@v3
      - run: sudo docker run -i -v `pwd`:/odp --privileged --shm-size 8g -e CC="${{matrix.cc}}"
               -e CONF="${CONF}" $CONTAINER_NAMESPACE/odp-ci-${OS}-${ARCH} /odp/scripts/ci/build_${ARCH}.sh
      - name: Failure log
        if: ${{ failure() }}
        run: find . -name config.log -exec cat {} \;

  Build_ppc64el:
    runs-on: ubuntu-20.04
    env:
      ARCH: ppc64el
      CONF: "--enable-dpdk-shared"
    strategy:
      fail-fast: false
      matrix:
        conf: ['', '--enable-abi-compat']
    steps:
      - uses: actions/checkout@v3
      - run: sudo docker run -i -v `pwd`:/odp --privileged --shm-size 8g -e CC="${CC}"
               -e CONF="${CONF} ${{matrix.conf}}" $CONTAINER_NAMESPACE/odp-ci-${OS}-${ARCH} /odp/scripts/ci/build_${ARCH}.sh
      - name: Failure log
        if: ${{ failure() }}
        run: find . -name config.log -exec cat {} \;

  Build_i386:
    runs-on: ubuntu-20.04
    env:
      ARCH: i386
      OS: ubuntu_18.04
    strategy:
      fail-fast: false
      matrix:
        cc: [gcc, clang]
        conf: ['', '--enable-abi-compat']
    steps:
      - uses: actions/checkout@v3
      - run: sudo docker run -i -v `pwd`:/odp --privileged --shm-size 8g -e CC="${{matrix.cc}}"
               -e CONF="${{matrix.conf}}" $CONTAINER_NAMESPACE/odp-ci-${OS}-${ARCH} /odp/scripts/ci/build_${ARCH}.sh
      - name: Failure log
        if: ${{ failure() }}
        run: find . -name config.log -exec cat {} \;

  Build_OS:
    runs-on: ubuntu-20.04
    strategy:
      fail-fast: false
      matrix:
        cc: [gcc, clang]
        os: ['centos_7', 'rocky_linux_8']
        conf: ['--enable-abi-compat']
    steps:
      - uses: actions/checkout@v3
      - run: sudo docker run -i -v `pwd`:/odp --privileged --shm-size 8g -e CC="${{matrix.cc}}"
               -e CONF="${{matrix.conf}}" $CONTAINER_NAMESPACE/odp-ci-${{matrix.os}}-${ARCH} /odp/scripts/ci/build_${ARCH}.sh
      - name: Failure log
        if: ${{ failure() }}
        run: find . -name config.log -exec cat {} \;

  Build_gcc_u18:
    runs-on: ubuntu-20.04
    env:
      OS: ubuntu_18.04
    strategy:
      fail-fast: false
      matrix:
        cc_ver: [7, 8]
        conf: ['', '--enable-abi-compat']
    steps:
      - uses: actions/checkout@v3
      - run: sudo docker run -i -v `pwd`:/odp --privileged --shm-size 8g -e CC="gcc-${{matrix.cc_ver}}" -e CXX="g++-${{matrix.cc_ver}}"
               -e CONF="${{matrix.conf}}" $CONTAINER_NAMESPACE/odp-ci-${OS}-${ARCH} /odp/scripts/ci/build_${ARCH}.sh
      - name: Failure log
        if: ${{ failure() }}
        run: find . -name config.log -exec cat {} \;

  Build_gcc_u22:
    runs-on: ubuntu-20.04
    env:
      OS: ubuntu_22.04
    strategy:
      fail-fast: false
      matrix:
        cc_ver: [10, 11, 12]
        conf: ['', '--enable-abi-compat']
    steps:
      - uses: actions/checkout@v3
      - run: sudo docker run -i -v `pwd`:/odp --privileged --shm-size 8g -e CC="gcc-${{matrix.cc_ver}}" -e CXX="g++-${{matrix.cc_ver}}"
               -e CONF="${{matrix.conf}}" $CONTAINER_NAMESPACE/odp-ci-${OS}-${ARCH} /odp/scripts/ci/build_${ARCH}.sh
      - name: Failure log
        if: ${{ failure() }}
        run: find . -name config.log -exec cat {} \;

  Build_out-of-tree:
    runs-on: ubuntu-20.04
    steps:
    - uses: actions/checkout@v3
    - run: sudo docker run -i -v `pwd`:/odp --privileged --shm-size 8g -e CC="${CC}"
             -e CONF="${CONF}" $CONTAINER_NAMESPACE/odp-ci-${OS}-${ARCH} /odp/scripts/ci/out_of_tree.sh
    - name: Failure log
      if: ${{ failure() }}
      run: find . -name config.log -exec cat {} \;

  Build_linux-generic:
    runs-on: ubuntu-20.04
    env:
      CONF: "--with-platform=linux-generic"
    steps:
    - uses: actions/checkout@v3
    - run: sudo docker run -i -v `pwd`:/odp --privileged --shm-size 8g -e CC="${CC}" -e ODP_LIB_NAME="libodp-linux"
             -e CONF="${CONF}" $CONTAINER_NAMESPACE/odp-ci-${OS}-${ARCH} /odp/scripts/ci/build_${ARCH}.sh
    - name: Failure log
      if: ${{ failure() }}
      run: find . -name config.log -exec cat {} \;

  Run_coverage:
    runs-on: ubuntu-20.04
    steps:
      - uses: actions/checkout@v3
      - run: sudo docker run -i -v `pwd`:/odp --privileged --shm-size 8g -e CC="${CC}"
               -e CONF="${CONF}" $CONTAINER_NAMESPACE/odp-ci-${OS}-${ARCH} /odp/scripts/ci/coverage.sh
      - name: Failure log
        if: ${{ failure() }}
        run: find . -name "*.trs" | xargs grep -l '^.test-result. FAIL' | while read trs ; do echo FAILURE detected at $trs; cat ${trs%%.trs}.log ; done
      - name: Upload to Codecov
        uses: codecov/codecov-action@v3

  Run_distcheck:
    runs-on: ubuntu-20.04
    strategy:
      fail-fast: false
      matrix:
        conf: ['--enable-user-guides', '--enable-user-guides --enable-abi-compat']
    steps:
    - uses: actions/checkout@v3
    # Ignore distcheck failure (caused by the first 'make check' run unmounting huge pages)
    - run: sudo docker run -i -v `pwd`:/odp --privileged --shm-size 8g -e CC="${{matrix.cc}}"
             -e CONF="${{matrix.conf}}" $CONTAINER_NAMESPACE/odp-ci-${OS}-${ARCH} /odp/scripts/ci/distcheck.sh || true
    - name: Failure log
      if: ${{ failure() }}
      run: find . -name "*.trs" | xargs grep -l '^.test-result. FAIL' | while read trs ; do echo FAILURE detected at $trs; cat ${trs%%.trs}.log ; done

  Run:
    runs-on: ubuntu-20.04
    strategy:
      fail-fast: false
      matrix:
        cc: [gcc, clang]
        conf: ['', '--enable-abi-compat', '--enable-deprecated --enable-helper-deprecated --enable-debug=full',
               '--disable-static-applications',
               '--disable-host-optimization --enable-event-validation=warn',
               '--disable-host-optimization --enable-abi-compat',
               '--without-openssl --without-pcap']
    steps:
      - uses: actions/checkout@v3
      - run: sudo docker run -i -v `pwd`:/odp --privileged --shm-size 8g -e CC="${{matrix.cc}}" -e ARCH="${ARCH}"
               -e CXX=g++-10 -e CONF="${{matrix.conf}}" $CONTAINER_NAMESPACE/odp-ci-${OS}-${ARCH} /odp/scripts/ci/check.sh
      - name: Failure log
        if: ${{ failure() }}
        run: find . -name "*.trs" | xargs grep -l '^.test-result. FAIL' | while read trs ; do echo FAILURE detected at $trs; cat ${trs%%.trs}.log ; done

  Run_OS:
    runs-on: ubuntu-20.04
    strategy:
      fail-fast: false
      matrix:
        cc: [gcc, clang]
        os: ['ubuntu_18.04', 'ubuntu_22.04']
    steps:
      - uses: actions/checkout@v3
      - run: sudo docker run -i -v `pwd`:/odp --privileged --shm-size 8g -e CC="${{matrix.cc}}" -e ARCH="${ARCH}"
               -e CONF="${CONF}" $CONTAINER_NAMESPACE/odp-ci-${{matrix.os}}-${ARCH} /odp/scripts/ci/check.sh
      - name: Failure log
        if: ${{ failure() }}
        run: find . -name "*.trs" | xargs grep -l '^.test-result. FAIL' | while read trs ; do echo FAILURE detected at $trs; cat ${trs%%.trs}.log ; done

  Run_sched_config:
    runs-on: ubuntu-20.04
    steps:
      - uses: actions/checkout@v3
      - run: sudo docker run -i -v `pwd`:/odp --privileged --shm-size 8g -e CC="${CC}" -e ARCH="${ARCH}"
               -e CONF="${CONF}" -e ODP_CONFIG_FILE=/odp/platform/linux-dpdk/test/sched-basic.conf $CONTAINER_NAMESPACE/odp-ci-${OS}-${ARCH} /odp/scripts/ci/check.sh
      - name: Failure log
        if: ${{ failure() }}
        run: find . -name "*.trs" | xargs grep -l '^.test-result. FAIL' | while read trs ; do echo FAILURE detected at $trs; cat ${trs%%.trs}.log ; done

  Run_stash_config:
    runs-on: ubuntu-20.04
    steps:
      - uses: actions/checkout@v3
      - run: sudo docker run -i -v `pwd`:/odp --privileged --shm-size 8g -e CC="${CC}" -e ARCH="${ARCH}"
               -e CONF="${CONF}" -e ODP_CONFIG_FILE=/odp/platform/linux-dpdk/test/stash-custom.conf $CONTAINER_NAMESPACE/odp-ci-${OS}-${ARCH} /odp/scripts/ci/check.sh
      - name: Failure log
        if: ${{ failure() }}
        run: find . -name "*.trs" | xargs grep -l '^.test-result. FAIL' | while read trs ; do echo FAILURE detected at $trs; cat ${trs%%.trs}.log ; done

  Run_scheduler_sp:
    runs-on: ubuntu-20.04
    steps:
      - uses: actions/checkout@v3
      - run: sudo docker run -i -v `pwd`:/odp --privileged --shm-size 8g -e CC="${CC}" -e ARCH="${ARCH}"
               -e CONF="${CONF}" -e ODP_SCHEDULER=sp $CONTAINER_NAMESPACE/odp-ci-${OS}-${ARCH} /odp/scripts/ci/check.sh
      - name: Failure log
        if: ${{ failure() }}
        run: find . -name "*.trs" | xargs grep -l '^.test-result. FAIL' | while read trs ; do echo FAILURE detected at $trs; cat ${trs%%.trs}.log ; done

  Run_process_mode:
    runs-on: ubuntu-20.04
    steps:
      - uses: actions/checkout@v3
      - run: sudo docker run -i -v `pwd`:/odp --privileged --shm-size 8g -e CC="${CC}" -e ARCH="${ARCH}"
               -e CONF="${CONF}" -e ODP_CONFIG_FILE=/odp/platform/linux-dpdk/test/process-mode.conf
               -e ODPH_PROC_MODE=1 $CONTAINER_NAMESPACE/odp-ci-${OS}-${ARCH} /odp/scripts/ci/check.sh
      - name: Failure log
        if: ${{ failure() }}
        run: find . -name "*.trs" | xargs grep -l '^.test-result. FAIL' | while read trs ; do echo FAILURE detected at $trs; cat ${trs%%.trs}.log ; done

  Run_alternate_timer:
    runs-on: ubuntu-20.04
    steps:
      - uses: actions/checkout@v3
      - run: sudo docker run -i -v `pwd`:/odp --privileged --shm-size 8g -e CC="${CC}" -e ARCH="${ARCH}"
               -e ODP_CONFIG_FILE=/odp/platform/linux-dpdk/test/alternate-timer.conf
               -e CONF="${CONF}" $CONTAINER_NAMESPACE/odp-ci-${OS}-${ARCH} /odp/scripts/ci/check.sh
      - name: Failure log
        if: ${{ failure() }}
        run: find . -name "*.trs" | xargs grep -l '^.test-result. FAIL' | while read trs ; do echo FAILURE detected at $trs; cat ${trs%%.trs}.log ; done

  Run_dpdk-19_11:
    runs-on: ubuntu-20.04
    steps:
      - uses: actions/checkout@v3
      - run: sudo docker run -i -v `pwd`:/odp --privileged --shm-size 8g -e CC="${CC}" -e ARCH="${ARCH}"
               -e CONF="${CONF}" $CONTAINER_NAMESPACE/odp-ci-${OS}-${ARCH}-dpdk_19.11 /odp/scripts/ci/check.sh
      - name: Failure log
        if: ${{ failure() }}
        run: find . -name "*.trs" | xargs grep -l '^.test-result. FAIL' | while read trs ; do echo FAILURE detected at $trs; cat ${trs%%.trs}.log ; done

  Run_dpdk-19_11:
    runs-on: ubuntu-20.04
    steps:
      - uses: actions/checkout@v3
      - run: sudo docker run -i -v `pwd`:/odp --privileged --shm-size 8g -e CC="${CC}" -e ARCH="${ARCH}"
               -e CONF="${CONF}" $CONTAINER_NAMESPACE/odp-ci-${OS}-${ARCH}-dpdk_19.11 /odp/scripts/ci/check.sh
      - name: Failure log
        if: ${{ failure() }}
        run: find . -name "*.trs" | xargs grep -l '^.test-result. FAIL' | while read trs ; do echo FAILURE detected at $trs; cat ${trs%%.trs}.log ; done

  Run_dpdk-20_11:
    runs-on: ubuntu-20.04
    steps:
      - uses: actions/checkout@v3
      - run: sudo docker run -i -v `pwd`:/odp --privileged --shm-size 8g -e CC="${CC}" -e ARCH="${ARCH}"
               -e CONF="${CONF}" $CONTAINER_NAMESPACE/odp-ci-${OS}-${ARCH}-dpdk_20.11 /odp/scripts/ci/check.sh
      - name: Failure log
        if: ${{ failure() }}
        run: find . -name "*.trs" | xargs grep -l '^.test-result. FAIL' | while read trs ; do echo FAILURE detected at $trs; cat ${trs%%.trs}.log ; done

<<<<<<< HEAD
  Run_crypto:
    runs-on: ubuntu-20.04
    strategy:
      fail-fast: false
      matrix:
        driver: [crypto_aesni_mb, crypto_aesni_gcm]
    steps:
      - uses: actions/checkout@v3
      - run: sudo docker run -i -v `pwd`:/odp --privileged --shm-size 8g -e CC="${CC}" -e ARCH="${ARCH}"
               -e CONF="${CONF}" -e ODP_PLATFORM_PARAMS="--vdev=${{matrix.driver}}"
               -e ODP_CONFIG_FILE=/odp/platform/linux-dpdk/test/crypto.conf
               $CONTAINER_NAMESPACE/odp-ci-${OS}-${ARCH} /odp/scripts/ci/check_validation.sh
=======
  Run_dpdk-21_11:
    runs-on: ubuntu-20.04
    steps:
      - uses: actions/checkout@v3
      - run: sudo docker run -i -v `pwd`:/odp --privileged --shm-size 8g -e CC="${CC}" -e ARCH="${ARCH}"
               -e CONF="${CONF}" $CONTAINER_NAMESPACE/odp-ci-${OS}-${ARCH}-dpdk_21.11 /odp/scripts/ci/check.sh
>>>>>>> d1433e17
      - name: Failure log
        if: ${{ failure() }}
        run: find . -name "*.trs" | xargs grep -l '^.test-result. FAIL' | while read trs ; do echo FAILURE detected at $trs; cat ${trs%%.trs}.log ; done<|MERGE_RESOLUTION|>--- conflicted
+++ resolved
@@ -365,16 +365,6 @@
         if: ${{ failure() }}
         run: find . -name "*.trs" | xargs grep -l '^.test-result. FAIL' | while read trs ; do echo FAILURE detected at $trs; cat ${trs%%.trs}.log ; done
 
-  Run_dpdk-19_11:
-    runs-on: ubuntu-20.04
-    steps:
-      - uses: actions/checkout@v3
-      - run: sudo docker run -i -v `pwd`:/odp --privileged --shm-size 8g -e CC="${CC}" -e ARCH="${ARCH}"
-               -e CONF="${CONF}" $CONTAINER_NAMESPACE/odp-ci-${OS}-${ARCH}-dpdk_19.11 /odp/scripts/ci/check.sh
-      - name: Failure log
-        if: ${{ failure() }}
-        run: find . -name "*.trs" | xargs grep -l '^.test-result. FAIL' | while read trs ; do echo FAILURE detected at $trs; cat ${trs%%.trs}.log ; done
-
   Run_dpdk-20_11:
     runs-on: ubuntu-20.04
     steps:
@@ -385,7 +375,16 @@
         if: ${{ failure() }}
         run: find . -name "*.trs" | xargs grep -l '^.test-result. FAIL' | while read trs ; do echo FAILURE detected at $trs; cat ${trs%%.trs}.log ; done
 
-<<<<<<< HEAD
+  Run_dpdk-21_11:
+    runs-on: ubuntu-20.04
+    steps:
+      - uses: actions/checkout@v3
+      - run: sudo docker run -i -v `pwd`:/odp --privileged --shm-size 8g -e CC="${CC}" -e ARCH="${ARCH}"
+               -e CONF="${CONF}" $CONTAINER_NAMESPACE/odp-ci-${OS}-${ARCH}-dpdk_21.11 /odp/scripts/ci/check.sh
+      - name: Failure log
+        if: ${{ failure() }}
+        run: find . -name "*.trs" | xargs grep -l '^.test-result. FAIL' | while read trs ; do echo FAILURE detected at $trs; cat ${trs%%.trs}.log ; done
+
   Run_crypto:
     runs-on: ubuntu-20.04
     strategy:
@@ -398,14 +397,6 @@
                -e CONF="${CONF}" -e ODP_PLATFORM_PARAMS="--vdev=${{matrix.driver}}"
                -e ODP_CONFIG_FILE=/odp/platform/linux-dpdk/test/crypto.conf
                $CONTAINER_NAMESPACE/odp-ci-${OS}-${ARCH} /odp/scripts/ci/check_validation.sh
-=======
-  Run_dpdk-21_11:
-    runs-on: ubuntu-20.04
-    steps:
-      - uses: actions/checkout@v3
-      - run: sudo docker run -i -v `pwd`:/odp --privileged --shm-size 8g -e CC="${CC}" -e ARCH="${ARCH}"
-               -e CONF="${CONF}" $CONTAINER_NAMESPACE/odp-ci-${OS}-${ARCH}-dpdk_21.11 /odp/scripts/ci/check.sh
->>>>>>> d1433e17
       - name: Failure log
         if: ${{ failure() }}
         run: find . -name "*.trs" | xargs grep -l '^.test-result. FAIL' | while read trs ; do echo FAILURE detected at $trs; cat ${trs%%.trs}.log ; done