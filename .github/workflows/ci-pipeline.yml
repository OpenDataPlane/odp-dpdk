name: CI x86_64

on: [push, pull_request, merge_group]
env:
  ARCH: x86_64
  CC: gcc
  CONTAINER_NAMESPACE: ghcr.io/opendataplane/odp-docker-images
  OS: ubuntu_20.04

jobs:
  Checkpatch:
    runs-on: ubuntu-20.04
    steps:
      - uses: actions/checkout@v3
        with:
          fetch-depth: 0
      - name: Install dependencies
        run: |
          sudo apt update
          sudo apt install codespell
      - name: Check pull request
        if: github.event_name == 'pull_request'
        env:
          CHECKPATCH_COMMAND: ./scripts/checkpatch.pl
        uses: webispy/checkpatch-action@v8
      - name: Check push
        if: github.event_name == 'push' && github.ref != 'refs/heads/master'
        run: |
          AFTER=${{ github.event.after }}
          BEFORE=${{ github.event.before }}
          if [ -z "${BEFORE//0}" ] || [ -z "${AFTER//0}" ]; then
            COMMIT_RANGE=""
          else
            COMMIT_RANGE="${BEFORE}..${AFTER}"
          fi
          ./scripts/ci-checkpatches.sh ${COMMIT_RANGE}

  Documentation:
    runs-on: ubuntu-20.04
    steps:
      - uses: actions/checkout@v3
      - name: Install dependencies
        run: |
          sudo apt update
          sudo apt install doxygen asciidoctor libconfig-dev libssl-dev mscgen cmake graphviz libdpdk-dev
          sudo gem install asciidoctor
      - name: Build
        shell: bash
        run: |
          ./bootstrap
          ./configure --enable-user-guides
          pushd doc
          make
          popd
          touch ./doxygen.log
          # Doxygen does not trap on warnings, check for them here.
          make doxygen-doc 2>&1 | tee ./doxygen.log
          ! fgrep -rq warning ./doxygen.log

  Build_gcc:
    runs-on: ubuntu-20.04
    strategy:
      fail-fast: false
      matrix:
        conf: ['',
               'CFLAGS=-O3',
               'CFLAGS=-O1',
               'CFLAGS=-O0 --enable-debug=full',
               'CFLAGS=-Os',
               'CFLAGS=-pedantic',
               '--enable-lto',
               '--enable-lto --enable-abi-compat',
               '--enable-pcapng-support']
    steps:
      - uses: actions/checkout@v3
      - run: sudo docker run -i -v `pwd`:/odp --privileged --shm-size 8g -e CC=gcc
               -e CONF="${{matrix.conf}}" $CONTAINER_NAMESPACE/odp-ci-${OS}-${ARCH} /odp/scripts/ci/build_${ARCH}.sh
      - if: ${{ failure() }}
        uses: ./.github/actions/build-failure-log

<<<<<<< HEAD
=======
  Build_clang:
    runs-on: ubuntu-20.04
    strategy:
      fail-fast: false
      matrix:
        conf: ['',
               'CFLAGS=-O3',
               'CFLAGS=-O1',
               'CFLAGS=-O0 --enable-debug=full',
               'CFLAGS=-Os',
               'CFLAGS=-pedantic',
               '--enable-pcapng-support',
               '--without-openssl --without-pcap']
    steps:
      - uses: actions/checkout@v3
      - run: sudo docker run -i -v `pwd`:/odp --privileged --shm-size 8g -e CC=clang
                -e CONF="${{matrix.conf}}" $CONTAINER_NAMESPACE/odp-ci-${OS}-${ARCH} /odp/scripts/ci/build_${ARCH}.sh
      - if: ${{ failure() }}
        uses: ./.github/actions/build-failure-log

  Build_static_u20:
    runs-on: ubuntu-20.04
    env:
      OS: ubuntu_20.04
    strategy:
      fail-fast: false
      matrix:
        cc_ver: [9]
        conf: ['--disable-shared', '--enable-lto --disable-shared']
    steps:
      - uses: actions/checkout@v3
      - run: sudo docker run -i -v `pwd`:/odp --privileged --shm-size 8g -e CC="gcc-${{matrix.cc_ver}}" -e CXX="g++-${{matrix.cc_ver}}"
               -e CONF="${{matrix.conf}}" $CONTAINER_NAMESPACE/odp-ci-${OS}-${ARCH} /odp/scripts/ci/build_static.sh
      - if: ${{ failure() }}
        uses: ./.github/actions/build-failure-log

>>>>>>> e6aa7308
  Build_static_u22:
    runs-on: ubuntu-20.04
    env:
      OS: ubuntu_22.04
      CONF: "--disable-shared --without-openssl --without-pcap"
    strategy:
      fail-fast: false
      matrix:
        cc_ver: [9, 10, 11, 12]
        conf: ['', '--enable-lto']
    steps:
      - uses: actions/checkout@v3
      - run: sudo docker run -i -v `pwd`:/odp --privileged --shm-size 8g -e CC="gcc-${{matrix.cc_ver}}" -e CXX="g++-${{matrix.cc_ver}}"
               -e CONF="${CONF} ${{matrix.conf}}" $CONTAINER_NAMESPACE/odp-ci-${OS}-${ARCH}-static /odp/scripts/ci/build_static.sh
      - if: ${{ failure() }}
        uses: ./.github/actions/build-failure-log

  Build_arm64:
    runs-on: ubuntu-20.04
    env:
      ARCH: arm64
      CONF: "--enable-dpdk-shared"
    strategy:
      fail-fast: false
      matrix:
        cc: [gcc, clang]
<<<<<<< HEAD
        conf: ['', '--enable-abi-compat', 'CFLAGS=-march=armv8.2-a', 'CFLAGS=-march=armv8-a+lse']
=======
        conf: ['', '--enable-abi-compat', 'CFLAGS=-march=armv8.2-a', 'CFLAGS=-march=armv8-a+lse',
               '--with-crypto=armv8crypto', '--enable-wfe-locks']
>>>>>>> e6aa7308
    steps:
      - uses: actions/checkout@v3
      - run: sudo docker run -i -v `pwd`:/odp --privileged --shm-size 8g -e CC="${{matrix.cc}}"
               -e CONF="${CONF} ${{matrix.conf}}" $CONTAINER_NAMESPACE/odp-ci-${OS}-${ARCH} /odp/scripts/ci/build_${ARCH}.sh
      - if: ${{ failure() }}
        uses: ./.github/actions/build-failure-log

<<<<<<< HEAD
  Build_arm64_u18:
    runs-on: ubuntu-20.04
    env:
      ARCH: arm64
      OS: ubuntu_18.04
=======
  Build_armhf:
    runs-on: ubuntu-20.04
    env:
      ARCH: armhf
>>>>>>> e6aa7308
    strategy:
      fail-fast: false
      matrix:
        cc: [gcc, clang]
<<<<<<< HEAD
    steps:
      - uses: actions/checkout@v3
      - run: sudo docker run -i -v `pwd`:/odp --privileged --shm-size 8g -e CC="${{matrix.cc}}"
               -e CONF="${CONF}" $CONTAINER_NAMESPACE/odp-ci-${OS}-${ARCH} /odp/scripts/ci/build_${ARCH}.sh
=======
        conf: ['', '--enable-abi-compat']
    steps:
      - uses: actions/checkout@v3
      - run: sudo docker run -i -v `pwd`:/odp --privileged --shm-size 8g -e CC="${{matrix.cc}}"
               -e CONF="${{matrix.conf}}" $CONTAINER_NAMESPACE/odp-ci-${OS}-${ARCH} /odp/scripts/ci/build_${ARCH}.sh
>>>>>>> e6aa7308
      - if: ${{ failure() }}
        uses: ./.github/actions/build-failure-log

  Build_ppc64el:
    runs-on: ubuntu-20.04
    env:
      ARCH: ppc64el
      CONF: "--enable-dpdk-shared"
    strategy:
      fail-fast: false
      matrix:
        conf: ['', '--enable-abi-compat']
    steps:
      - uses: actions/checkout@v3
      - run: sudo docker run -i -v `pwd`:/odp --privileged --shm-size 8g -e CC="${CC}"
               -e CONF="${CONF} ${{matrix.conf}}" $CONTAINER_NAMESPACE/odp-ci-${OS}-${ARCH} /odp/scripts/ci/build_${ARCH}.sh
      - if: ${{ failure() }}
        uses: ./.github/actions/build-failure-log

  Build_i386:
    runs-on: ubuntu-20.04
    env:
      ARCH: i386
      OS: ubuntu_18.04
    strategy:
      fail-fast: false
      matrix:
        cc: [gcc, clang]
        conf: ['', '--enable-abi-compat']
    steps:
      - uses: actions/checkout@v3
      - run: sudo docker run -i -v `pwd`:/odp --privileged --shm-size 8g -e CC="${{matrix.cc}}"
               -e CONF="${{matrix.conf}}" $CONTAINER_NAMESPACE/odp-ci-${OS}-${ARCH} /odp/scripts/ci/build_${ARCH}.sh
      - if: ${{ failure() }}
        uses: ./.github/actions/build-failure-log

  Build_OS:
    runs-on: ubuntu-20.04
    strategy:
      fail-fast: false
      matrix:
        cc: [gcc, clang]
        os: ['centos_7', 'rocky_linux_8']
        conf: ['--enable-abi-compat']
    steps:
      - uses: actions/checkout@v3
      - run: sudo docker run -i -v `pwd`:/odp --privileged --shm-size 8g -e CC="${{matrix.cc}}"
               -e CONF="${{matrix.conf}}" $CONTAINER_NAMESPACE/odp-ci-${{matrix.os}}-${ARCH} /odp/scripts/ci/build_${ARCH}.sh
      - if: ${{ failure() }}
        uses: ./.github/actions/build-failure-log

  Build_gcc_u20:
    runs-on: ubuntu-20.04
    env:
      OS: ubuntu_20.04
    strategy:
      fail-fast: false
      matrix:
        cc_ver: [7, 8]
        conf: ['', '--enable-abi-compat']
    steps:
      - uses: actions/checkout@v3
      - run: sudo docker run -i -v `pwd`:/odp --privileged --shm-size 8g -e CC="gcc-${{matrix.cc_ver}}" -e CXX="g++-${{matrix.cc_ver}}"
               -e CONF="${{matrix.conf}}" $CONTAINER_NAMESPACE/odp-ci-${OS}-${ARCH} /odp/scripts/ci/build_${ARCH}.sh
      - if: ${{ failure() }}
        uses: ./.github/actions/build-failure-log

  Build_gcc_u22:
    runs-on: ubuntu-20.04
    env:
      OS: ubuntu_22.04
    strategy:
      fail-fast: false
      matrix:
        cc_ver: [10, 11, 12, 13]
        conf: ['', '--enable-abi-compat']
    steps:
      - uses: actions/checkout@v3
      - run: sudo docker run -i -v `pwd`:/odp --privileged --shm-size 8g -e CC="gcc-${{matrix.cc_ver}}" -e CXX="g++-${{matrix.cc_ver}}"
               -e CONF="${{matrix.conf}}" $CONTAINER_NAMESPACE/odp-ci-${OS}-${ARCH} /odp/scripts/ci/build_${ARCH}.sh
      - if: ${{ failure() }}
        uses: ./.github/actions/build-failure-log

  Build_out-of-tree:
    runs-on: ubuntu-20.04
    steps:
      - uses: actions/checkout@v3
      - run: sudo docker run -i -v `pwd`:/odp --privileged --shm-size 8g -e CC="${CC}"
              -e CONF="${CONF}" $CONTAINER_NAMESPACE/odp-ci-${OS}-${ARCH} /odp/scripts/ci/out_of_tree.sh
      - if: ${{ failure() }}
        uses: ./.github/actions/build-failure-log

  Build_linux-generic:
    runs-on: ubuntu-20.04
    env:
      CONF: "--with-platform=linux-generic"
    steps:
      - uses: actions/checkout@v3
      - run: sudo docker run -i -v `pwd`:/odp --privileged --shm-size 8g -e CC="${CC}" -e ODP_LIB_NAME="libodp-linux"
               -e CONF="${CONF}" $CONTAINER_NAMESPACE/odp-ci-${OS}-${ARCH} /odp/scripts/ci/build_${ARCH}.sh
      - if: ${{ failure() }}
        uses: ./.github/actions/build-failure-log

  Run_distcheck:
    runs-on: ubuntu-20.04
    strategy:
      fail-fast: false
      matrix:
        conf: ['--enable-user-guides', '--enable-user-guides --enable-abi-compat']
    steps:
      - uses: actions/checkout@v3
      # Ignore distcheck failure (caused by the first 'make check' run unmounting huge pages)
      - run: sudo docker run -i -v `pwd`:/odp --privileged --shm-size 8g -e CC="${{matrix.cc}}"
             -e CONF="${{matrix.conf}}" $CONTAINER_NAMESPACE/odp-ci-${OS}-${ARCH} /odp/scripts/ci/distcheck.sh || true
      - if: ${{ failure() }}
        uses: ./.github/actions/run-failure-log

  Run_gcc:
    runs-on: ubuntu-20.04
    strategy:
      fail-fast: false
      matrix:
<<<<<<< HEAD
        cc: [gcc, clang]
        conf: ['', '--enable-abi-compat', '--enable-deprecated --enable-helper-deprecated --enable-debug=full',
               '--disable-static-applications',
=======
        conf: ['',
               '--enable-abi-compat',
               '--enable-deprecated --enable-helper-deprecated --enable-debug=full',
               '--enable-dpdk-zero-copy --disable-static-applications',
>>>>>>> e6aa7308
               '--disable-host-optimization --enable-event-validation=warn',
               '--disable-host-optimization --enable-abi-compat',
               '--without-openssl --without-pcap']
    steps:
      - uses: actions/checkout@v3
      - run: sudo docker run -i -v `pwd`:/odp --privileged --shm-size 8g -e CC=gcc -e ARCH="${ARCH}"
               -e CONF="${{matrix.conf}}" $CONTAINER_NAMESPACE/odp-ci-${OS}-${ARCH} /odp/scripts/ci/check.sh
      - if: ${{ failure() }}
        uses: ./.github/actions/run-failure-log
      - if: ${{ success() }}
        uses: ./.github/actions/dump-log

  Run_clang:
    runs-on: ubuntu-20.04
    strategy:
      fail-fast: false
      matrix:
        conf: ['',
               '--enable-abi-compat',
               '--enable-deprecated --enable-helper-deprecated --enable-debug=full',
               '--enable-dpdk-zero-copy --disable-static-applications',
               '--disable-host-optimization --enable-event-validation=warn',
               '--disable-host-optimization --enable-abi-compat']
    steps:
      - uses: actions/checkout@v3
      - run: sudo docker run -i -v `pwd`:/odp --privileged --shm-size 8g -e CC=clang -e ARCH="${ARCH}"
               -e CONF="${{matrix.conf}}" $CONTAINER_NAMESPACE/odp-ci-${OS}-${ARCH} /odp/scripts/ci/check.sh
      - if: ${{ failure() }}
        uses: ./.github/actions/run-failure-log

  Run_OS:
    runs-on: ubuntu-20.04
    strategy:
      fail-fast: false
      matrix:
        cc: [gcc, clang]
        os: ['ubuntu_22.04']
    steps:
      - uses: actions/checkout@v3
      - run: sudo docker run -i -v `pwd`:/odp --privileged --shm-size 8g -e CC="${{matrix.cc}}" -e ARCH="${ARCH}"
               -e CONF="${CONF}" $CONTAINER_NAMESPACE/odp-ci-${{matrix.os}}-${ARCH} /odp/scripts/ci/check.sh
      - if: ${{ failure() }}
        uses: ./.github/actions/run-failure-log

  Run_sched_config:
    runs-on: ubuntu-20.04
    steps:
      - uses: actions/checkout@v3
      - run: sudo docker run -i -v `pwd`:/odp --privileged --shm-size 8g -e CC="${CC}" -e ARCH="${ARCH}"
               -e CONF="${CONF}" -e ODP_CONFIG_FILE=/odp/platform/linux-dpdk/test/sched-basic.conf $CONTAINER_NAMESPACE/odp-ci-${OS}-${ARCH} /odp/scripts/ci/check.sh
      - if: ${{ failure() }}
        uses: ./.github/actions/run-failure-log

  Run_stash_config:
    runs-on: ubuntu-20.04
    steps:
      - uses: actions/checkout@v3
      - run: sudo docker run -i -v `pwd`:/odp --privileged --shm-size 8g -e CC="${CC}" -e ARCH="${ARCH}"
               -e CONF="${CONF}" -e ODP_CONFIG_FILE=/odp/platform/linux-dpdk/test/stash-custom.conf $CONTAINER_NAMESPACE/odp-ci-${OS}-${ARCH} /odp/scripts/ci/check.sh
      - if: ${{ failure() }}
        uses: ./.github/actions/run-failure-log

  Run_scheduler_sp:
    runs-on: ubuntu-20.04
    steps:
      - uses: actions/checkout@v3
      - run: sudo docker run -i -v `pwd`:/odp --privileged --shm-size 8g -e CC="${CC}" -e ARCH="${ARCH}"
               -e CONF="${CONF}" -e ODP_SCHEDULER=sp $CONTAINER_NAMESPACE/odp-ci-${OS}-${ARCH} /odp/scripts/ci/check.sh
      - if: ${{ failure() }}
        uses: ./.github/actions/run-failure-log

  Run_process_mode:
    runs-on: ubuntu-20.04
    steps:
      - uses: actions/checkout@v3
      - run: sudo docker run -i -v `pwd`:/odp --privileged --shm-size 8g -e CC="${CC}" -e ARCH="${ARCH}"
               -e CONF="${CONF}" -e ODP_CONFIG_FILE=/odp/platform/linux-dpdk/test/process-mode.conf
               -e ODPH_PROC_MODE=1 $CONTAINER_NAMESPACE/odp-ci-${OS}-${ARCH} /odp/scripts/ci/check.sh
      - if: ${{ failure() }}
        uses: ./.github/actions/run-failure-log

  Run_default_timer:
    runs-on: ubuntu-20.04
    steps:
      - uses: actions/checkout@v3
      - run: sudo docker run -i -v `pwd`:/odp --privileged --shm-size 8g -e CC="${CC}" -e ARCH="${ARCH}"
               -e ODP_CONFIG_FILE=/odp/platform/linux-dpdk/test/default-timer.conf
               -e CONF="${CONF}" $CONTAINER_NAMESPACE/odp-ci-${OS}-${ARCH} /odp/scripts/ci/check_validation.sh
      - if: ${{ failure() }}
        uses: ./.github/actions/run-failure-log

  Run_dpdk-19_11:
    runs-on: ubuntu-20.04
    steps:
      - uses: actions/checkout@v3
      - run: sudo docker run -i -v `pwd`:/odp --privileged --shm-size 8g -e CC="${CC}" -e ARCH="${ARCH}"
               -e CONF="${CONF}" $CONTAINER_NAMESPACE/odp-ci-${OS}-${ARCH}-dpdk_19.11 /odp/scripts/ci/check.sh
      - if: ${{ failure() }}
        uses: ./.github/actions/run-failure-log

  Run_dpdk-20_11:
    runs-on: ubuntu-20.04
    steps:
      - uses: actions/checkout@v3
      - run: sudo docker run -i -v `pwd`:/odp --privileged --shm-size 8g -e CC="${CC}" -e ARCH="${ARCH}"
               -e CONF="${CONF}" $CONTAINER_NAMESPACE/odp-ci-${OS}-${ARCH}-dpdk_20.11 /odp/scripts/ci/check.sh
      - if: ${{ failure() }}
        uses: ./.github/actions/run-failure-log

  Run_dpdk-21_11:
    runs-on: ubuntu-20.04
    steps:
      - uses: actions/checkout@v3
      - run: sudo docker run -i -v `pwd`:/odp --privileged --shm-size 8g -e CC="${CC}" -e ARCH="${ARCH}"
               -e CONF="${CONF}" $CONTAINER_NAMESPACE/odp-ci-${OS}-${ARCH}-dpdk_21.11 /odp/scripts/ci/check.sh
      - if: ${{ failure() }}
        uses: ./.github/actions/run-failure-log

  Run_crypto:
    runs-on: ubuntu-20.04
    strategy:
      fail-fast: false
      matrix:
        driver: [crypto_aesni_mb, crypto_aesni_gcm]
    steps:
      - uses: actions/checkout@v3
      - run: sudo docker run -i -v `pwd`:/odp --privileged --shm-size 8g -e CC="${CC}" -e ARCH="${ARCH}"
               -e CONF="${CONF}" -e ODP_PLATFORM_PARAMS="--vdev=${{matrix.driver}}"
               -e ODP_CONFIG_FILE=/odp/platform/linux-dpdk/test/crypto.conf
               $CONTAINER_NAMESPACE/odp-ci-${OS}-${ARCH} /odp/scripts/ci/check_validation.sh
      - if: ${{ failure() }}
        uses: ./.github/actions/run-failure-log<|MERGE_RESOLUTION|>--- conflicted
+++ resolved
@@ -78,8 +78,6 @@
       - if: ${{ failure() }}
         uses: ./.github/actions/build-failure-log
 
-<<<<<<< HEAD
-=======
   Build_clang:
     runs-on: ubuntu-20.04
     strategy:
@@ -100,23 +98,6 @@
       - if: ${{ failure() }}
         uses: ./.github/actions/build-failure-log
 
-  Build_static_u20:
-    runs-on: ubuntu-20.04
-    env:
-      OS: ubuntu_20.04
-    strategy:
-      fail-fast: false
-      matrix:
-        cc_ver: [9]
-        conf: ['--disable-shared', '--enable-lto --disable-shared']
-    steps:
-      - uses: actions/checkout@v3
-      - run: sudo docker run -i -v `pwd`:/odp --privileged --shm-size 8g -e CC="gcc-${{matrix.cc_ver}}" -e CXX="g++-${{matrix.cc_ver}}"
-               -e CONF="${{matrix.conf}}" $CONTAINER_NAMESPACE/odp-ci-${OS}-${ARCH} /odp/scripts/ci/build_static.sh
-      - if: ${{ failure() }}
-        uses: ./.github/actions/build-failure-log
-
->>>>>>> e6aa7308
   Build_static_u22:
     runs-on: ubuntu-20.04
     env:
@@ -143,47 +124,12 @@
       fail-fast: false
       matrix:
         cc: [gcc, clang]
-<<<<<<< HEAD
-        conf: ['', '--enable-abi-compat', 'CFLAGS=-march=armv8.2-a', 'CFLAGS=-march=armv8-a+lse']
-=======
         conf: ['', '--enable-abi-compat', 'CFLAGS=-march=armv8.2-a', 'CFLAGS=-march=armv8-a+lse',
-               '--with-crypto=armv8crypto', '--enable-wfe-locks']
->>>>>>> e6aa7308
+               '--enable-wfe-locks']
     steps:
       - uses: actions/checkout@v3
       - run: sudo docker run -i -v `pwd`:/odp --privileged --shm-size 8g -e CC="${{matrix.cc}}"
                -e CONF="${CONF} ${{matrix.conf}}" $CONTAINER_NAMESPACE/odp-ci-${OS}-${ARCH} /odp/scripts/ci/build_${ARCH}.sh
-      - if: ${{ failure() }}
-        uses: ./.github/actions/build-failure-log
-
-<<<<<<< HEAD
-  Build_arm64_u18:
-    runs-on: ubuntu-20.04
-    env:
-      ARCH: arm64
-      OS: ubuntu_18.04
-=======
-  Build_armhf:
-    runs-on: ubuntu-20.04
-    env:
-      ARCH: armhf
->>>>>>> e6aa7308
-    strategy:
-      fail-fast: false
-      matrix:
-        cc: [gcc, clang]
-<<<<<<< HEAD
-    steps:
-      - uses: actions/checkout@v3
-      - run: sudo docker run -i -v `pwd`:/odp --privileged --shm-size 8g -e CC="${{matrix.cc}}"
-               -e CONF="${CONF}" $CONTAINER_NAMESPACE/odp-ci-${OS}-${ARCH} /odp/scripts/ci/build_${ARCH}.sh
-=======
-        conf: ['', '--enable-abi-compat']
-    steps:
-      - uses: actions/checkout@v3
-      - run: sudo docker run -i -v `pwd`:/odp --privileged --shm-size 8g -e CC="${{matrix.cc}}"
-               -e CONF="${{matrix.conf}}" $CONTAINER_NAMESPACE/odp-ci-${OS}-${ARCH} /odp/scripts/ci/build_${ARCH}.sh
->>>>>>> e6aa7308
       - if: ${{ failure() }}
         uses: ./.github/actions/build-failure-log
 
@@ -306,16 +252,10 @@
     strategy:
       fail-fast: false
       matrix:
-<<<<<<< HEAD
-        cc: [gcc, clang]
-        conf: ['', '--enable-abi-compat', '--enable-deprecated --enable-helper-deprecated --enable-debug=full',
-               '--disable-static-applications',
-=======
         conf: ['',
                '--enable-abi-compat',
                '--enable-deprecated --enable-helper-deprecated --enable-debug=full',
-               '--enable-dpdk-zero-copy --disable-static-applications',
->>>>>>> e6aa7308
+               '--disable-static-applications',
                '--disable-host-optimization --enable-event-validation=warn',
                '--disable-host-optimization --enable-abi-compat',
                '--without-openssl --without-pcap']
@@ -336,7 +276,7 @@
         conf: ['',
                '--enable-abi-compat',
                '--enable-deprecated --enable-helper-deprecated --enable-debug=full',
-               '--enable-dpdk-zero-copy --disable-static-applications',
+               '--disable-static-applications',
                '--disable-host-optimization --enable-event-validation=warn',
                '--disable-host-optimization --enable-abi-compat']
     steps:
