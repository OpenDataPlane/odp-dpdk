--- conflicted
+++ resolved
@@ -6,10 +6,7 @@
 .gv.svg:
 	dot -T svg $^ -o $@
 
-<<<<<<< HEAD
-=======
 .adoc.html:
 	asciidoc $(ASCIIDOC_FLAGS) --out-file=$@ $<
 
->>>>>>> c6833d08
 ASCIIDOC_FLAGS =-a data-uri -b html5  -a icons -a toc2  -a max-width=55em