--- conflicted
+++ resolved
@@ -1,23 +1,16 @@
-<<<<<<< HEAD
 include $(top_srcdir)/platform/@with_platform@/Makefile.inc
 
-TESTS_ENVIRONMENT = EXEEXT=${EXEEXT}
-
-LIB   = $(top_builddir)/lib
-LDADD = $(LIB)/libodp-dpdk.la $(LIB)/libodphelper.la $(DPDK_PMDS)
-=======
 include $(top_srcdir)/Makefile.inc
 
 TESTS_ENVIRONMENT = EXEEXT=${EXEEXT}
 
-LDADD = $(LIB)/libodp-linux.la $(LIB)/libodphelper.la
+LDADD = $(LIB)/libodp-dpdk.la $(LIB)/libodphelper.la
 
 # Do not link to DPDK twice in case of dynamic linking with ODP
 if STATIC_APPS
 LDADD += $(DPDK_LIBS_LT)
 endif
 
->>>>>>> 3984ba4c
 AM_CFLAGS = \
 	-I$(srcdir) \
 	-I$(top_srcdir)/example \
