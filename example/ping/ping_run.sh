--- conflicted
+++ resolved
@@ -16,15 +16,8 @@
 
 setup_interfaces
 
-export ODP_PLATFORM_PARAMS="--no-pci \
---vdev net_pcap0,rx_pcap=${PCAP_IN},tx_pcap=${PCAP_OUT}"
-
 # Ping test with 100 ICMP echo request packets (verbose mode)
-<<<<<<< HEAD
-./odp_ping${EXEEXT} -v -n 100 -i0
-=======
 ./odp_ping${EXEEXT} -v -n 100 -i $IF0
->>>>>>> 5929f15f
 STATUS=$?
 
 if [ ${STATUS} -ne 0 ]; then
