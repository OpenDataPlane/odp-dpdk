#!/bin/bash
#
# Copyright (c) 2019, Nokia
# All rights reserved.
#
# SPDX-License-Identifier:     BSD-3-Clause
#

# Exit code expected by automake for skipped tests
TEST_SKIPPED=77

if  [ -f ./pktio_env ]; then
  . ./pktio_env
else
  echo "BUG: unable to find pktio_env!"
  echo "pktio_env has to be in current directory"
  exit 1
fi

if [ $(nproc --all) -lt 3 ]; then
  echo "Not enough CPU cores. Skipping test."
  exit $TEST_SKIPPED
fi

<<<<<<< HEAD
export ODP_PLATFORM_PARAMS="--no-pci \
--vdev net_pcap0,rx_pcap=${PCAP_IN},tx_pcap=/dev/null \
--vdev net_pcap1,rx_pcap=${PCAP_IN},tx_pcap=pcapout.pcap"

./odp_simple_pipeline${EXEEXT} -i 0,1 -e -t 2
=======
setup_interfaces

./odp_simple_pipeline${EXEEXT} -i $IF0,$IF1 -e -t 2
>>>>>>> 5929f15f
STATUS=$?

if [ "$STATUS" -ne 0 ]; then
  echo "Error: status was: $STATUS, expected 0"
  exit 1
fi

validate_result

cleanup_interfaces

exit 0<|MERGE_RESOLUTION|>--- conflicted
+++ resolved
@@ -22,17 +22,9 @@
   exit $TEST_SKIPPED
 fi
 
-<<<<<<< HEAD
-export ODP_PLATFORM_PARAMS="--no-pci \
---vdev net_pcap0,rx_pcap=${PCAP_IN},tx_pcap=/dev/null \
---vdev net_pcap1,rx_pcap=${PCAP_IN},tx_pcap=pcapout.pcap"
-
-./odp_simple_pipeline${EXEEXT} -i 0,1 -e -t 2
-=======
 setup_interfaces
 
 ./odp_simple_pipeline${EXEEXT} -i $IF0,$IF1 -e -t 2
->>>>>>> 5929f15f
 STATUS=$?
 
 if [ "$STATUS" -ne 0 ]; then
