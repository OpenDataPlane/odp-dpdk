#!/bin/bash
#
# Copyright (c) 2018, Linaro Limited
# All rights reserved.
#
# SPDX-License-Identifier:     BSD-3-Clause
#

if  [ -f ./pktio_env ]; then
  . ./pktio_env
else
  echo "BUG: unable to find pktio_env!"
  echo "pktio_env has to be in current directory"
  exit 1
fi

<<<<<<< HEAD
export ODP_PLATFORM_PARAMS="--no-pci \
--vdev net_pcap0,rx_pcap=${PCAP_IN},tx_pcap=/dev/null"

echo "Packet dump test using PCAP_IN = ${PCAP_IN}"

./odp_packet_dump${EXEEXT} -i 0 -n 10 -o 0 -l 64
=======
setup_interfaces

./odp_packet_dump${EXEEXT} -i $IF0 -n 10 -o 0 -l 64
>>>>>>> 5929f15f
STATUS=$?
if [ "$STATUS" -ne 0 ]; then
  echo "Error: status was: $STATUS, expected 0"
  exit 1
fi

cleanup_interfaces

exit 0<|MERGE_RESOLUTION|>--- conflicted
+++ resolved
@@ -14,18 +14,9 @@
   exit 1
 fi
 
-<<<<<<< HEAD
-export ODP_PLATFORM_PARAMS="--no-pci \
---vdev net_pcap0,rx_pcap=${PCAP_IN},tx_pcap=/dev/null"
-
-echo "Packet dump test using PCAP_IN = ${PCAP_IN}"
-
-./odp_packet_dump${EXEEXT} -i 0 -n 10 -o 0 -l 64
-=======
 setup_interfaces
 
 ./odp_packet_dump${EXEEXT} -i $IF0 -n 10 -o 0 -l 64
->>>>>>> 5929f15f
 STATUS=$?
 if [ "$STATUS" -ne 0 ]; then
   echo "Error: status was: $STATUS, expected 0"
