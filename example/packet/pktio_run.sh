#!/bin/bash
#
# Copyright (c) 2016-2018, Linaro Limited
# All rights reserved.
#
# SPDX-License-Identifier:     BSD-3-Clause
#

if  [ -f ./pktio_env ]; then
	. ./pktio_env
else
        echo "BUG: unable to find pktio_env!"
        echo "pktio_env has to be in current directory"
        exit 1
fi

setup_interfaces

export ODP_PLATFORM_PARAMS="--no-pci \
--vdev net_pcap0,rx_pcap=${PCAP_IN},tx_pcap=${PCAP_OUT}"

# burst mode
<<<<<<< HEAD
./odp_pktio${EXEEXT} -i 0 -t 5 -m 0
=======
./odp_pktio${EXEEXT} -i $IF1 -t 5 -m 0
>>>>>>> 5929f15f
STATUS=$?
if [ ${STATUS} -ne 0 ]; then
	echo "Error: status ${STATUS}"
	exit 1
fi

validate_result
echo "Pass -m 0: status ${STATUS}"

# queue mode
<<<<<<< HEAD
./odp_pktio${EXEEXT} -i 0 -t 5 -m 1
=======
./odp_pktio${EXEEXT} -i $IF1 -t 5 -m 1
>>>>>>> 5929f15f
STATUS=$?

if [ ${STATUS} -ne 0 ]; then
	echo "Error: status ${STATUS}"
	exit 2
fi

validate_result
echo "Pass -m 1: status ${STATUS}"

# sched/queue mode
<<<<<<< HEAD
./odp_pktio${EXEEXT} -i 0 -t 5 -m 2
=======
./odp_pktio${EXEEXT} -i $IF1 -t 5 -m 2
>>>>>>> 5929f15f
STATUS=$?

if [ ${STATUS} -ne 0 ]; then
	echo "Error: status ${STATUS}"
	exit 3
fi

validate_result
echo "Pass -m 2: status ${STATUS}"

# cpu number option test 1
<<<<<<< HEAD
./odp_pktio${EXEEXT} -i 0 -t 5 -m 0 -c 1
=======
./odp_pktio${EXEEXT} -i $IF1 -t 5 -m 0 -c 1
>>>>>>> 5929f15f
STATUS=$?

if [ ${STATUS} -ne 0 ]; then
	echo "Error: status ${STATUS}"
	exit 4
fi

validate_result
echo "Pass -m 0 -c 1: status ${STATUS}"

cleanup_interfaces

exit 0<|MERGE_RESOLUTION|>--- conflicted
+++ resolved
@@ -16,15 +16,8 @@
 
 setup_interfaces
 
-export ODP_PLATFORM_PARAMS="--no-pci \
---vdev net_pcap0,rx_pcap=${PCAP_IN},tx_pcap=${PCAP_OUT}"
-
 # burst mode
-<<<<<<< HEAD
-./odp_pktio${EXEEXT} -i 0 -t 5 -m 0
-=======
 ./odp_pktio${EXEEXT} -i $IF1 -t 5 -m 0
->>>>>>> 5929f15f
 STATUS=$?
 if [ ${STATUS} -ne 0 ]; then
 	echo "Error: status ${STATUS}"
@@ -35,11 +28,7 @@
 echo "Pass -m 0: status ${STATUS}"
 
 # queue mode
-<<<<<<< HEAD
-./odp_pktio${EXEEXT} -i 0 -t 5 -m 1
-=======
 ./odp_pktio${EXEEXT} -i $IF1 -t 5 -m 1
->>>>>>> 5929f15f
 STATUS=$?
 
 if [ ${STATUS} -ne 0 ]; then
@@ -51,11 +40,7 @@
 echo "Pass -m 1: status ${STATUS}"
 
 # sched/queue mode
-<<<<<<< HEAD
-./odp_pktio${EXEEXT} -i 0 -t 5 -m 2
-=======
 ./odp_pktio${EXEEXT} -i $IF1 -t 5 -m 2
->>>>>>> 5929f15f
 STATUS=$?
 
 if [ ${STATUS} -ne 0 ]; then
@@ -67,11 +52,7 @@
 echo "Pass -m 2: status ${STATUS}"
 
 # cpu number option test 1
-<<<<<<< HEAD
-./odp_pktio${EXEEXT} -i 0 -t 5 -m 0 -c 1
-=======
 ./odp_pktio${EXEEXT} -i $IF1 -t 5 -m 0 -c 1
->>>>>>> 5929f15f
 STATUS=$?
 
 if [ ${STATUS} -ne 0 ]; then
