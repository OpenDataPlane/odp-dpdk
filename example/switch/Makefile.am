--- conflicted
+++ resolved
@@ -9,10 +9,7 @@
 TESTS = switch_run.sh
 endif
 endif
-<<<<<<< HEAD
 EXTRA_DIST = switch_run.sh udp64.pcap empty.pcap
-=======
-EXTRA_DIST = switch_run.sh udp64.pcap
 
 # If building out-of-tree, make check will not copy the scripts and data to the
 # $(builddir) assuming that all commands are run locally. However this prevents
@@ -34,5 +31,4 @@
 		for f in $(EXTRA_DIST); do \
 			rm -f $(builddir)/$$f; \
 		done \
-	fi
->>>>>>> 5929f15f
+	fi