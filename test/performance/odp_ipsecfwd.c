/* SPDX-License-Identifier: BSD-3-Clause
 * Copyright (c) 2022-2023 Nokia
 */

#ifndef _GNU_SOURCE
#define _GNU_SOURCE
#endif

#include <stdlib.h>
#include <signal.h>
#include <stdio.h>
#include <inttypes.h>
#include <string.h>

#include <errno.h>

#include <odp_api.h>
#include <odp/helper/odph_api.h>
#include <libconfig.h>

#define PROG_NAME "odp_ipsecfwd"
#define SHORT_PROG_NAME "ipsfwd"
#define DELIMITER ","

#define MAX_IFS 2U
#define MAX_SAS 4000U
#define MAX_FWDS 64U
#define MAX_SPIS (UINT16_MAX + 1U)
#define MAX_WORKERS (ODP_THREAD_COUNT_MAX - 1)
#define MAX_QUEUES 64U
#define MAX_SA_QUEUES 1024U
#define PKT_SIZE 1024U
#define PKT_CNT 32768U
#define MAX_BURST 32U
#define ORDERED 0U
#define IP_ADDR_LEN 32U

#define ALG_ENTRY(_alg_name, _type) \
	{ \
		.idx = (_alg_name), \
		.type = (_type), \
		.name = #_alg_name \
	}

enum {
	CIPHER_TYPE,
	COMB_CIPHER_TYPE,
	AUTH_TYPE,
	COMB_AUTH_TYPE
};

typedef enum {
	PRS_OK,
	PRS_NOK,
	PRS_TERM
} parse_result_t;

enum {
	DIR_IN = 0,
	DIR_OUT
};

typedef struct pktio_s pktio_t;

typedef struct pktio_s {
	union {
		odp_pktout_queue_t out_dir_qs[MAX_QUEUES];
		odp_queue_t out_ev_qs[MAX_QUEUES];
	};

	odp_pktin_queue_t in_dir_qs[MAX_QUEUES];
	odph_ethaddr_t src_mac;
	char *name;
	odp_pktio_t handle;
	uint32_t (*send_fn)(const pktio_t *pktio, uint8_t index, odp_packet_t pkts[], int num);
	uint32_t num_tx_qs;
	uint8_t idx;
} pktio_t;

typedef struct {
	uint32_t prefix;
	uint32_t mask;
	odph_ethaddr_t dst_mac;
	const pktio_t *pktio;
} fwd_entry_t;

typedef struct {
	fwd_entry_t entries[MAX_FWDS];
	uint32_t num;
} lookup_table_t;

typedef struct {
	uint64_t ipsec_in_pkts;
	uint64_t ipsec_out_pkts;
	uint64_t ipsec_in_errs;
	uint64_t ipsec_out_errs;
	uint64_t status_errs;
	uint64_t fwd_pkts;
	uint64_t discards;
} stats_t;

typedef struct prog_config_s prog_config_t;

typedef struct ODP_ALIGNED_CACHE {
	stats_t stats;
	prog_config_t *prog_config;
	int thr_idx;
	uint8_t pktio;
} thread_config_t;

typedef struct {
	odp_ipsec_sa_param_t sa_param;
	char cipher_key[65U];
	char cipher_key_extra[5U];
	char auth_key[65U];
	char auth_key_extra[5U];
	odp_u32be_t lkp_dst_ip;
	odp_u32be_t src_ip;
	odp_u32be_t dst_ip;
} sa_config_t;

typedef uint32_t (*rx_fn_t)(thread_config_t *config, odp_event_t evs[], int num);
typedef void (*ipsec_fn_t)(odp_packet_t pkts[], int num, lookup_table_t *fwd_tbl, stats_t *stats);
typedef void (*drain_fn_t)(prog_config_t *config);

typedef struct {
	rx_fn_t rx;
	ipsec_fn_t proc;
	ipsec_fn_t compl;
	drain_fn_t drain;
} ops_t;

typedef struct prog_config_s {
	odph_thread_t thread_tbl[MAX_WORKERS];
	thread_config_t thread_config[MAX_WORKERS];
	odp_ipsec_sa_t sas[MAX_SAS];
	odp_queue_t sa_qs[MAX_SA_QUEUES];
	pktio_t pktios[MAX_IFS];
	lookup_table_t fwd_tbl;
	odp_atomic_u32_t is_running;
	sa_config_t default_cfg;
	ops_t ops;
	char *conf_file;
	odp_instance_t odp_instance;
	odp_queue_t compl_q;
	odp_pool_t pktio_pool;
	odp_barrier_t init_barrier;
	odp_barrier_t term_barrier;
	uint32_t num_input_qs;
	uint32_t num_sa_qs;
	uint32_t num_output_qs;
	uint32_t num_pkts;
	uint32_t pkt_len;
	uint32_t num_ifs;
	uint32_t num_sas;
	int num_thrs;
	odp_bool_t is_dir_rx;
	odp_bool_t is_hashed_tx;
	uint8_t mode;
} prog_config_t;

typedef struct {
	const char *name;
	int idx;
	int type;
} exposed_alg_t;

typedef struct {
	odp_packet_t pkts[MAX_BURST];
	const pktio_t *pktio;
	uint32_t num;
} pkt_vec_t;

typedef struct {
	pkt_vec_t vecs[MAX_QUEUES];
	uint8_t num_qs;
} pkt_out_t;

typedef struct {
	pkt_out_t ifs[MAX_IFS];
	odp_bool_t is_hashed_tx;
	uint8_t q_idx;
} pkt_ifs_t;

static const exposed_alg_t exposed_algs[] = {
	ALG_ENTRY(ODP_CIPHER_ALG_NULL, CIPHER_TYPE),
	ALG_ENTRY(ODP_CIPHER_ALG_DES, CIPHER_TYPE),
	ALG_ENTRY(ODP_CIPHER_ALG_3DES_CBC, CIPHER_TYPE),
	ALG_ENTRY(ODP_CIPHER_ALG_AES_CBC, CIPHER_TYPE),
	ALG_ENTRY(ODP_CIPHER_ALG_AES_CTR, CIPHER_TYPE),
	ALG_ENTRY(ODP_CIPHER_ALG_AES_ECB, CIPHER_TYPE),
	ALG_ENTRY(ODP_CIPHER_ALG_AES_GCM, COMB_CIPHER_TYPE),
	ALG_ENTRY(ODP_CIPHER_ALG_AES_CCM, COMB_CIPHER_TYPE),
	ALG_ENTRY(ODP_CIPHER_ALG_CHACHA20_POLY1305, COMB_CIPHER_TYPE),
	ALG_ENTRY(ODP_AUTH_ALG_NULL, AUTH_TYPE),
	ALG_ENTRY(ODP_AUTH_ALG_MD5_HMAC, AUTH_TYPE),
	ALG_ENTRY(ODP_AUTH_ALG_SHA1_HMAC, AUTH_TYPE),
	ALG_ENTRY(ODP_AUTH_ALG_SHA224_HMAC, AUTH_TYPE),
	ALG_ENTRY(ODP_AUTH_ALG_SHA256_HMAC, AUTH_TYPE),
	ALG_ENTRY(ODP_AUTH_ALG_SHA384_HMAC, AUTH_TYPE),
	ALG_ENTRY(ODP_AUTH_ALG_SHA512_HMAC, AUTH_TYPE),
	ALG_ENTRY(ODP_AUTH_ALG_AES_GCM, COMB_AUTH_TYPE),
	ALG_ENTRY(ODP_AUTH_ALG_AES_GMAC, AUTH_TYPE),
	ALG_ENTRY(ODP_AUTH_ALG_AES_CCM, COMB_AUTH_TYPE),
	ALG_ENTRY(ODP_AUTH_ALG_AES_CMAC, AUTH_TYPE),
	ALG_ENTRY(ODP_AUTH_ALG_AES_XCBC_MAC, AUTH_TYPE),
	ALG_ENTRY(ODP_AUTH_ALG_CHACHA20_POLY1305, COMB_AUTH_TYPE)
};

/* SPIs for in and out directions */
static odp_ipsec_sa_t *spi_to_sa_map[2U][MAX_SPIS];
static const int ipsec_out_mark;
static __thread pkt_ifs_t ifs;
static prog_config_t *prog_conf;

static void init_config(prog_config_t *config)
{
	memset(config, 0, sizeof(*config));
	odp_ipsec_sa_param_init(&config->default_cfg.sa_param);
	config->compl_q = ODP_QUEUE_INVALID;
	config->pktio_pool = ODP_POOL_INVALID;
	config->num_input_qs = 1;
	config->num_sa_qs = 1;
	config->num_output_qs = 1;
	config->num_thrs = 1;
}

static void terminate(int signal ODP_UNUSED)
{
	odp_atomic_store_u32(&prog_conf->is_running, 0U);
}

static void parse_interfaces(prog_config_t *config, const char *optarg)
{
	char *tmp_str = strdup(optarg), *tmp;

	if (tmp_str == NULL)
		return;

	tmp = strtok(tmp_str, DELIMITER);

	while (tmp && config->num_ifs < MAX_IFS) {
		config->pktios[config->num_ifs].name = strdup(tmp);

		if (config->pktios[config->num_ifs].name != NULL)
			++config->num_ifs;

		tmp = strtok(NULL, DELIMITER);
	}

	free(tmp_str);
}

static void print_supported_algos(const odp_ipsec_capability_t *ipsec_capa)
{
	int c_cnt, a_cnt;
	const size_t len = ODPH_ARRAY_SIZE(exposed_algs);

	printf("                          Cipher algorithms:\n");

	for (size_t i = 0U; i < len; ++i) {
		if ((exposed_algs[i].type == CIPHER_TYPE ||
		     exposed_algs[i].type == COMB_CIPHER_TYPE) &&
		    (ipsec_capa->ciphers.all_bits & (1 << exposed_algs[i].idx)) > 0U) {
			c_cnt = odp_ipsec_cipher_capability(exposed_algs[i].idx, NULL, 0);

			if (c_cnt < 0)
				continue;

			printf("                              %d: %s",
			       exposed_algs[i].idx, exposed_algs[i].name);
			printf(exposed_algs[i].type == COMB_CIPHER_TYPE ? " (combined)" : "");

			odp_ipsec_cipher_capability_t capa[c_cnt];

			(void)odp_ipsec_cipher_capability(exposed_algs[i].idx, capa, c_cnt);

			for (int j = 0; j < c_cnt; ++j)
				printf(j == 0 ? " (key lengths: %u" : ", %u", capa[j].key_len);

			printf(")\n");
		}
	}

	printf("                          Authentication algorithms:\n");

	for (size_t i = 0U; i < len; ++i) {
		if ((exposed_algs[i].type == AUTH_TYPE ||
		     exposed_algs[i].type == COMB_AUTH_TYPE) &&
		    (ipsec_capa->auths.all_bits & (1 << exposed_algs[i].idx)) > 0U) {
			a_cnt = odp_ipsec_auth_capability(exposed_algs[i].idx, NULL, 0);

			if (a_cnt < 0)
				continue;

			printf("                              %d: %s",
			       exposed_algs[i].idx, exposed_algs[i].name);
			printf(exposed_algs[i].type == COMB_AUTH_TYPE ? " (combined)" : "");

			odp_ipsec_auth_capability_t capa[a_cnt];

			(void)odp_ipsec_auth_capability(exposed_algs[i].idx, capa, a_cnt);

			for (int j = 0; j < a_cnt; ++j)
				printf(j == 0 ? " (key/icv lengths: %u/%u" : ", %u/%u",
				       capa[j].key_len, capa[j].icv_len);

			printf(")\n");
		}
	}
}

static void print_usage(void)
{
	odp_pool_capability_t pool_capa;
	odp_ipsec_capability_t ipsec_capa;

	if (odp_pool_capability(&pool_capa) < 0) {
		ODPH_ERR("Error querying pool capabilities\n");
		return;
	}

	if (odp_ipsec_capability(&ipsec_capa) < 0) {
		ODPH_ERR("Error querying IPsec capabilities\n");
		return;
	}

	printf("\n"
	       "Simple IPsec performance tester. Forward and process plain and IPsec packets.\n"
	       "\n"
	       "Usage: %s OPTIONS\n"
	       "\n"
	       "  E.g. %s -i ens9f1 -C /etc/odp/ipsecfwd.conf\n"
	       "\n"
	       "  With ipsecfwd.conf containing, for example:\n"
	       "      default: {\n"
	       "          dir = 1\n"
	       "          proto = 0\n"
	       "          mode = 0\n"
	       "          crypto: {\n"
	       "              cipher_alg = 4\n"
	       "              cipher_key = \"jWnZr4t7w!zwC*F-\"\n"
	       "              auth_alg = 2\n"
	       "              auth_key = \"n2r5u7x!A%%D*\"\n"
	       "              icv_len = 12\n"
	       "          };\n"
	       "      };\n"
	       "\n"
	       "      sa: (\n"
	       "          {\n"
	       "              spi = 1337\n"
	       "              outbound: {\n"
	       "                  tunnel: {\n"
	       "                      src_addr = \"192.168.1.10\"\n"
	       "                      dst_addr = \"192.168.1.16\"\n"
	       "                  };\n"
	       "              };\n"
	       "          },\n"
	       "          {\n"
	       "              spi = 1338\n"
	       "              outbound: {\n"
	       "                  tunnel: {\n"
	       "                      src_addr = \"192.168.3.110\"\n"
	       "                      dst_addr = \"192.168.3.116\"\n"
	       "                  };\n"
	       "              };\n"
	       "          }\n"
	       "      );\n"
	       "\n"
	       "      fwd: (\n"
	       "          {\n"
	       "              prefix: \"192.168.1.0/24\"\n"
	       "              if: \"ens9f1\"\n"
	       "              dst_mac: \"00:00:05:00:07:00\"\n"
	       "          },\n"
	       "          {\n"
	       "              prefix: \"192.1.0.0/16\"\n"
	       "              if: \"ens9f0\"\n"
	       "              dst_mac: \"00:00:05:00:08:00\"\n"
	       "          }\n"
	       "      );\n"
	       "\n"
	       "Mandatory OPTIONS:\n"
	       "\n"
	       "  -i, --interfaces    Ethernet interfaces for packet I/O, comma-separated,\n"
	       "                      no spaces.\n"
	       "  -C, --conf          Configuration file. 'libconfig' syntax is expected.\n"
	       "                      SA configuration supports default fallback, i.e.\n"
	       "                      individual SA configuration blocks may omit some\n"
	       "                      parameters and instead set these once in default block\n"
	       "                      which then are used to fill missing parameters. The only\n"
	       "                      required argument for an SA is the 'spi' parameter.\n"
	       "                      Individual SA parameter blocks are expected to be in\n"
	       "                      'sa'-named list. Parameter naming follows API\n"
	       "                      specification, see 'odp_ipsec_sa_param_t' for parameter\n"
	       "                      names and hierarchy. Traffic is mapped to SAs based on UDP\n"
	       "                      port: the port is used as the SPI. For forwarding entries,\n"
	       "                      individual parameter blocks are similarly expected to be\n"
	       "                      in 'fwd'-named list. With forwarding entries, every\n"
	       "                      parameter is always required and interfaces present in\n"
	       "                      forwarding entries should be one of the interfaces passed\n"
	       "                      with '--interfaces' option. The entries are looked up\n"
	       "                      in the order they are in the list. See example above for\n"
	       "                      potential SA and forwarding configuration.\n"
	       "\n"
	       "                      Supported cipher and authentication algorithms for SAs:\n",
	       PROG_NAME, PROG_NAME);
	print_supported_algos(&ipsec_capa);
	printf("\n"
	       "Optional OPTIONS:\n"
	       "\n"
	       "  -n, --num_pkts      Number of packet buffers allocated for packet I/O pool.\n"
	       "                      %u by default.\n"
	       "  -l, --pkt_len       Maximum size of packet buffers in packet I/O pool. %u by\n"
	       "                      default.\n"
	       "  -c, --count         Worker thread count. 1 by default.\n"
	       "  -m, --mode          Queueing mode.\n"
	       "                          0: ordered (default)\n"
	       "                          1: parallel\n"
	       "  -I, --num_input_qs  Input queue count. 1 by default.\n"
	       "  -S, --num_sa_qs     SA queue count. 1 by default.\n"
	       "  -O, --num_output_qs Output queue count. 1 by default.\n"
	       "  -d, --direct_rx     Use direct RX. Interfaces will be polled by workers\n"
	       "                      directly. '--mode', '--num_input_qs' and '--num_output_qs'\n"
	       "                      options are ignored, input and output queue counts will\n"
	       "                      match worker count.\n"
	       "  -h, --help          This help.\n"
	       "\n", pool_capa.pkt.max_num > 0U ? ODPH_MIN(pool_capa.pkt.max_num, PKT_CNT) :
	       PKT_CNT, pool_capa.pkt.max_len > 0U ? ODPH_MIN(pool_capa.pkt.max_len, PKT_SIZE) :
	       PKT_SIZE);
}

static inline odp_ipsec_sa_t *get_in_sa(odp_packet_t pkt)
{
	odph_esphdr_t esp;
	uint32_t spi;

	if (!odp_packet_has_ipsec(pkt))
		return NULL;

	if (odp_packet_copy_to_mem(pkt, odp_packet_l4_offset(pkt), ODPH_ESPHDR_LEN, &esp) < 0)
		return NULL;

	spi = odp_be_to_cpu_32(esp.spi);

	return spi <= UINT16_MAX ? spi_to_sa_map[DIR_IN][spi] : NULL;
}

static inline int process_ipsec_in_enq(odp_packet_t pkts[], const odp_ipsec_sa_t sas[], int num)
{
	odp_ipsec_in_param_t param;
	int left, sent = 0, ret;

	memset(&param, 0, sizeof(param));
	/* IPsec in/out need to be identified somehow, so use user_ptr for this. */
	for (int i = 0; i < num; ++i)
		odp_packet_user_ptr_set(pkts[i], NULL);

	while (sent < num) {
		left = num - sent;
		param.num_sa = left;
		param.sa = &sas[sent];
		ret = odp_ipsec_in_enq(&pkts[sent], left, &param);

		if (odp_unlikely(ret <= 0))
			break;

		sent += ret;
	}

	return sent;
}

static inline odp_ipsec_sa_t *get_out_sa(odp_packet_t pkt)
{
	odph_udphdr_t udp;
	uint16_t dst_port;

	if (!odp_packet_has_udp(pkt))
		return NULL;

	if (odp_packet_copy_to_mem(pkt, odp_packet_l4_offset(pkt), ODPH_UDPHDR_LEN, &udp) < 0)
		return NULL;

	dst_port = odp_be_to_cpu_16(udp.dst_port);

	return dst_port ? spi_to_sa_map[DIR_OUT][dst_port] : NULL;
}

static inline int process_ipsec_out_enq(odp_packet_t pkts[], const odp_ipsec_sa_t sas[], int num)
{
	odp_ipsec_out_param_t param;
	int left, sent = 0, ret;

	memset(&param, 0, sizeof(param));
	/* IPsec in/out need to be identified somehow, so use user_ptr for this. */
	for (int i = 0; i < num; ++i)
		odp_packet_user_ptr_set(pkts[i], &ipsec_out_mark);

	while (sent < num) {
		left = num - sent;
		param.num_sa = left;
		param.sa = &sas[sent];
		ret = odp_ipsec_out_enq(&pkts[sent], left, &param);

		if (odp_unlikely(ret <= 0))
			break;

		sent += ret;
	}

	return sent;
}

static inline const fwd_entry_t *get_fwd_entry(lookup_table_t *table, uint32_t ip)
{
	fwd_entry_t *entry;

	for (uint32_t i = 0U; i < table->num; ++i) {
		entry = &table->entries[i];

		if ((ip & entry->mask) == entry->prefix)
			return entry;
	}

	return NULL;
}

static inline const pktio_t *lookup_and_apply(odp_packet_t pkt, lookup_table_t *fwd_tbl,
					      uint8_t *q_idx)
{
	const uint32_t l3_off = odp_packet_l3_offset(pkt);
	odph_ipv4hdr_t ipv4;
	uint32_t dst_ip, src_ip;
<<<<<<< HEAD
	fwd_entry_t *fwd = NULL;
=======
	const fwd_entry_t *fwd;
>>>>>>> e6aa7308
	odph_ethhdr_t eth;

	if (odp_packet_copy_to_mem(pkt, l3_off, ODPH_IPV4HDR_LEN, &ipv4) < 0)
		return NULL;

	dst_ip = odp_be_to_cpu_32(ipv4.dst_addr);
	fwd = get_fwd_entry(fwd_tbl, dst_ip);

	if (fwd == NULL)
		return NULL;

	if (l3_off != ODPH_ETHHDR_LEN) {
		if (l3_off > ODPH_ETHHDR_LEN) {
			if (odp_packet_pull_head(pkt, l3_off - ODPH_ETHHDR_LEN) == NULL)
				return NULL;
		} else {
			if (odp_packet_push_head(pkt, ODPH_ETHHDR_LEN - l3_off) == NULL)
				return NULL;
		}
	}

	eth.dst = fwd->dst_mac;
	eth.src = fwd->pktio->src_mac;
	eth.type = odp_cpu_to_be_16(ODPH_ETHTYPE_IPV4);

	if (odp_packet_copy_from_mem(pkt, 0U, ODPH_ETHHDR_LEN, &eth) < 0)
		return NULL;

	if (q_idx != NULL) {
		src_ip = odp_be_to_cpu_32(ipv4.src_addr);
		*q_idx = (src_ip ^ dst_ip) % fwd->pktio->num_tx_qs;
	}

	return fwd->pktio;
}

static inline uint32_t forward_packets(odp_packet_t pkts[], int num, lookup_table_t *fwd_tbl)
{
	odp_packet_t pkt;
	odp_bool_t is_hashed_tx = ifs.is_hashed_tx;
	uint8_t q_idx = is_hashed_tx ? 0U : ifs.q_idx, qs_done;
	uint8_t *q_idx_ptr = is_hashed_tx ? &q_idx : NULL;
	const pktio_t *pktio;
	pkt_out_t *out;
	pkt_vec_t *vec;
	uint32_t num_procd = 0U, ret;

	for (int i = 0; i < num; ++i) {
		pkt = pkts[i];
		pktio = lookup_and_apply(pkt, fwd_tbl, q_idx_ptr);

		if (pktio == NULL) {
			odp_packet_free(pkt);
			continue;
		}

		out = &ifs.ifs[pktio->idx];
		vec = &out->vecs[q_idx];

		if (vec->num == 0U)
			out->num_qs++;

		vec->pkts[vec->num++] = pkt;
		vec->pktio = pktio;
	}

	for (uint32_t i = 0U; i < MAX_IFS; ++i) {
		qs_done = 0U;
		out = &ifs.ifs[i];

		for (uint32_t j = 0U; j < MAX_QUEUES && qs_done < out->num_qs; ++j) {
			if (out->vecs[j].num == 0U)
				continue;

			vec = &out->vecs[j];
			pktio = vec->pktio;
			ret = pktio->send_fn(pktio, j, vec->pkts, vec->num);

			if (odp_unlikely(ret < vec->num))
				odp_packet_free_multi(&vec->pkts[ret], vec->num - ret);

			++qs_done;
			vec->num = 0U;
			num_procd += ret;
		}

		out->num_qs = 0U;
	}

	return num_procd;
}

static inline void process_packets_out_enq(odp_packet_t pkts[], int num, lookup_table_t *fwd_tbl,
					   stats_t *stats)
{
	odp_packet_t pkt, pkts_ips[MAX_BURST], pkts_fwd[MAX_BURST];
	odp_ipsec_sa_t *sa, sas[MAX_BURST];
	int num_pkts_ips = 0, num_pkts_fwd = 0, num_procd;

	for (int i = 0; i < num; ++i) {
		pkt = pkts[i];
		sa = get_out_sa(pkt);

		if (sa != NULL) {
			sas[num_pkts_ips] = *sa;
			pkts_ips[num_pkts_ips] = pkt;
			++num_pkts_ips;
		} else {
			pkts_fwd[num_pkts_fwd++] = pkt;
		}
	}

	if (num_pkts_ips > 0) {
		num_procd = process_ipsec_out_enq(pkts_ips, sas, num_pkts_ips);

		if (odp_unlikely(num_procd < num_pkts_ips)) {
			stats->ipsec_out_errs += num_pkts_ips - num_procd;
			odp_packet_free_multi(&pkts_ips[num_procd], num_pkts_ips - num_procd);
		}
	}

	if (num_pkts_fwd > 0) {
		num_procd = forward_packets(pkts_fwd, num_pkts_fwd, fwd_tbl);
		stats->discards += num_pkts_fwd - num_procd;
		stats->fwd_pkts += num_procd;
	}
}

static void process_packets_in_enq(odp_packet_t pkts[], int num, lookup_table_t *fwd_tbl,
				   stats_t *stats)
{
	odp_packet_t pkt, pkts_ips[MAX_BURST], pkts_out[MAX_BURST];
	odp_ipsec_sa_t *sa, sas[MAX_BURST];
	int num_pkts_ips = 0, num_pkts_out = 0, num_procd;

	for (int i = 0; i < num; ++i) {
		pkt = pkts[i];

		if (odp_unlikely(odp_packet_has_error(pkt))) {
			++stats->discards;
			odp_packet_free(pkt);
			continue;
		}

		sa = get_in_sa(pkt);

		if (sa != NULL) {
			sas[num_pkts_ips] = *sa;
			pkts_ips[num_pkts_ips] = pkt;
			++num_pkts_ips;
		} else {
			pkts_out[num_pkts_out++] = pkt;
		}
	}

	if (num_pkts_ips > 0) {
		num_procd = process_ipsec_in_enq(pkts_ips, sas, num_pkts_ips);

		if (odp_unlikely(num_procd < num_pkts_ips)) {
			stats->ipsec_in_errs += num_pkts_ips - num_procd;
			odp_packet_free_multi(&pkts_ips[num_procd], num_pkts_ips - num_procd);
		}
	}

	if (num_pkts_out > 0)
		process_packets_out_enq(pkts_out, num_pkts_out, fwd_tbl, stats);
}

static inline odp_bool_t is_ipsec_in(odp_packet_t pkt)
{
	return odp_packet_user_ptr(pkt) == NULL;
}

static void complete_ipsec_ops(odp_packet_t pkts[], int num, lookup_table_t *fwd_tbl,
			       stats_t *stats)
{
	odp_packet_t pkt, pkts_out[MAX_BURST], pkts_fwd[MAX_BURST];
	odp_bool_t is_in;
	odp_ipsec_packet_result_t result;
	int num_pkts_out = 0, num_pkts_fwd = 0, num_procd;

	for (int i = 0; i < num; ++i) {
		pkt = pkts[i];
		is_in = is_ipsec_in(pkt);

		if (odp_unlikely(odp_ipsec_result(&result, pkt) < 0)) {
			is_in ? ++stats->ipsec_in_errs : ++stats->ipsec_out_errs;
			odp_packet_free(pkt);
			continue;
		}

		if (odp_unlikely(result.status.all != ODP_IPSEC_OK)) {
			is_in ? ++stats->ipsec_in_errs : ++stats->ipsec_out_errs;
			odp_packet_free(pkt);
			continue;
		}

		if (is_in) {
			++stats->ipsec_in_pkts;
			pkts_out[num_pkts_out++] = pkt;
		} else {
			++stats->ipsec_out_pkts;
			pkts_fwd[num_pkts_fwd++] = pkt;
		}
	}

	if (num_pkts_out > 0)
		process_packets_out_enq(pkts_out, num_pkts_out, fwd_tbl, stats);

	if (num_pkts_fwd > 0) {
		num_procd = forward_packets(pkts_fwd, num_pkts_fwd, fwd_tbl);
		stats->discards += num_pkts_fwd - num_procd;
		stats->fwd_pkts += num_procd;
	}
}

static void drain_scheduler(prog_config_t *config ODP_UNUSED)
{
	odp_event_t ev;

	while (true) {
		ev = odp_schedule(NULL, ODP_SCHED_NO_WAIT);

		if (ev == ODP_EVENT_INVALID)
			break;

		odp_event_free(ev);
	}
}

static inline int process_ipsec_in(odp_packet_t pkts[], const odp_ipsec_sa_t sas[], int num,
				   odp_packet_t pkts_out[])
{
	odp_ipsec_in_param_t param;
	int left, sent = 0, num_out, ret;

	memset(&param, 0, sizeof(param));

	while (sent < num) {
		left = num - sent;
		num_out = left;
		param.num_sa = left;
		param.sa = &sas[sent];
		ret = odp_ipsec_in(&pkts[sent], left, &pkts_out[sent], &num_out, &param);

		if (odp_unlikely(ret <= 0))
			break;

		sent += ret;
	}

	return sent;
}

static inline int process_ipsec_out(odp_packet_t pkts[], const odp_ipsec_sa_t sas[], int num,
				    odp_packet_t pkts_out[])
{
	odp_ipsec_out_param_t param;
	int left, sent = 0, num_out, ret;

	memset(&param, 0, sizeof(param));

	while (sent < num) {
		left = num - sent;
		num_out = left;
		param.num_sa = left;
		param.sa = &sas[sent];
		ret = odp_ipsec_out(&pkts[sent], left, &pkts_out[sent], &num_out, &param);

		if (odp_unlikely(ret <= 0))
			break;

		sent += ret;
	}

	return sent;
}

static inline void process_packets_out(odp_packet_t pkts[], int num, lookup_table_t *fwd_tbl,
				       stats_t *stats)
{
	odp_packet_t pkt, pkts_ips[MAX_BURST], pkts_fwd[MAX_BURST], pkts_ips_out[MAX_BURST];
	odp_ipsec_sa_t *sa, sas[MAX_BURST];
	int num_pkts_ips = 0, num_pkts_fwd = 0, num_procd;
	odp_ipsec_packet_result_t result;

	for (int i = 0; i < num; ++i) {
		pkt = pkts[i];
		sa = get_out_sa(pkt);

		if (sa != NULL) {
			sas[num_pkts_ips] = *sa;
			pkts_ips[num_pkts_ips] = pkt;
			++num_pkts_ips;
		} else {
			pkts_fwd[num_pkts_fwd++] = pkt;
		}
	}

	if (num_pkts_ips > 0) {
		num_procd = process_ipsec_out(pkts_ips, sas, num_pkts_ips, pkts_ips_out);

		if (odp_unlikely(num_procd < num_pkts_ips)) {
			stats->ipsec_out_errs += num_pkts_ips - num_procd;
			odp_packet_free_multi(&pkts_ips[num_procd], num_pkts_ips - num_procd);
		}

		for (int i = 0; i < num_procd; ++i) {
			pkt = pkts_ips_out[i];

			if (odp_unlikely(odp_ipsec_result(&result, pkt) < 0)) {
				++stats->ipsec_out_errs;
				odp_packet_free(pkt);
				continue;
			}

			if (odp_unlikely(result.status.all != ODP_IPSEC_OK)) {
				++stats->ipsec_out_errs;
				odp_packet_free(pkt);
				continue;
			}

			++stats->ipsec_out_pkts;
			pkts_fwd[num_pkts_fwd++] = pkt;
		}
	}

	if (num_pkts_fwd > 0) {
		num_procd = forward_packets(pkts_fwd, num_pkts_fwd, fwd_tbl);
		stats->discards += num_pkts_fwd - num_procd;
		stats->fwd_pkts += num_procd;
	}
}

static void process_packets_in(odp_packet_t pkts[], int num, lookup_table_t *fwd_tbl,
			       stats_t *stats)
{
	odp_packet_t pkt, pkts_ips[MAX_BURST], pkts_out[MAX_BURST], pkts_ips_out[MAX_BURST];
	odp_ipsec_sa_t *sa, sas[MAX_BURST];
	int num_pkts_ips = 0, num_pkts_out = 0, num_procd;
	odp_ipsec_packet_result_t result;

	for (int i = 0; i < num; ++i) {
		pkt = pkts[i];

		if (odp_unlikely(odp_packet_has_error(pkt))) {
			++stats->discards;
			odp_packet_free(pkt);
			continue;
		}

		sa = get_in_sa(pkt);

		if (sa != NULL) {
			sas[num_pkts_ips] = *sa;
			pkts_ips[num_pkts_ips] = pkt;
			++num_pkts_ips;
		} else {
			pkts_out[num_pkts_out++] = pkt;
		}
	}

	if (num_pkts_ips > 0) {
		num_procd = process_ipsec_in(pkts_ips, sas, num_pkts_ips, pkts_ips_out);

		if (odp_unlikely(num_procd < num_pkts_ips)) {
			stats->ipsec_in_errs += num_pkts_ips - num_procd;
			odp_packet_free_multi(&pkts_ips[num_procd], num_pkts_ips - num_procd);
		}

		for (int i = 0; i < num_procd; ++i) {
			pkt = pkts_ips_out[i];

			if (odp_unlikely(odp_ipsec_result(&result, pkt) < 0)) {
				++stats->ipsec_in_errs;
				odp_packet_free(pkt);
				continue;
			}

			if (odp_unlikely(result.status.all != ODP_IPSEC_OK)) {
				++stats->ipsec_in_errs;
				odp_packet_free(pkt);
				continue;
			}

			++stats->ipsec_in_pkts;
			pkts_out[num_pkts_out++] = pkt;
		}
	}

	if (num_pkts_out > 0)
		process_packets_out(pkts_out, num_pkts_out, fwd_tbl, stats);
}

static void drain_direct_inputs(prog_config_t *config)
{
	odp_packet_t pkt;

	for (uint32_t i = 0U; i < config->num_ifs; ++i) {
		for (uint32_t j = 0U; j < config->num_input_qs; ++j) {
			while (odp_pktin_recv(config->pktios[i].in_dir_qs[j], &pkt, 1) == 1)
				odp_packet_free(pkt);
		}
	}
}

static odp_bool_t setup_ipsec(prog_config_t *config)
{
	odp_queue_param_t q_param;
	odp_ipsec_config_t ipsec_config;
	char q_name[ODP_QUEUE_NAME_LEN];

	if (!config->is_dir_rx) {
		snprintf(q_name, sizeof(q_name), SHORT_PROG_NAME "_sa_status");
		odp_queue_param_init(&q_param);
		q_param.type = ODP_QUEUE_TYPE_SCHED;
		q_param.sched.prio = odp_schedule_default_prio();
		q_param.sched.sync = ODP_SCHED_SYNC_PARALLEL;
		q_param.sched.group = ODP_SCHED_GROUP_ALL;
		config->compl_q = odp_queue_create(q_name, &q_param);

		if (config->compl_q == ODP_QUEUE_INVALID) {
			ODPH_ERR("Error creating IPsec completion queue\n");
			return false;
		}
	}

	odp_ipsec_config_init(&ipsec_config);

	if (!config->is_dir_rx) {
		ipsec_config.inbound_mode = ODP_IPSEC_OP_MODE_ASYNC;
		ipsec_config.outbound_mode = ODP_IPSEC_OP_MODE_ASYNC;
		config->ops.proc = process_packets_in_enq;
		config->ops.compl = complete_ipsec_ops;
		config->ops.drain = drain_scheduler;
	} else {
		ipsec_config.inbound_mode = ODP_IPSEC_OP_MODE_SYNC;
		ipsec_config.outbound_mode = ODP_IPSEC_OP_MODE_SYNC;
		config->ops.proc = process_packets_in;
		config->ops.compl = NULL;
		config->ops.drain = drain_direct_inputs;
	}

	ipsec_config.inbound.default_queue = config->compl_q;
	/* For tunnel to tunnel, we need to parse up to this to check the UDP port for SA. */
	ipsec_config.inbound.parse_level = ODP_PROTO_LAYER_L4;

	if (odp_ipsec_config(&ipsec_config) < 0) {
		ODPH_ERR("Error configuring IPsec\n");
		return false;
	}

	return true;
}

static odp_bool_t create_sa_dest_queues(odp_ipsec_capability_t *ipsec_capa,
					prog_config_t *config)
{
	odp_queue_param_t q_param;
	const uint32_t max_sa_qs = ODPH_MIN(MAX_SA_QUEUES, ipsec_capa->max_queues);

	if (config->num_sa_qs == 0U || config->num_sa_qs > max_sa_qs) {
		ODPH_ERR("Invalid number of SA queues: %u (min: 1, max: %u)\n", config->num_sa_qs,
			 max_sa_qs);
		config->num_sa_qs = 0U;
		return false;
	}

	for (uint32_t i = 0U; i < config->num_sa_qs; ++i) {
		char q_name[ODP_QUEUE_NAME_LEN];

		snprintf(q_name, sizeof(q_name), SHORT_PROG_NAME "_sa_compl_%u", i);
		odp_queue_param_init(&q_param);
		q_param.type = ODP_QUEUE_TYPE_SCHED;
		q_param.sched.prio = odp_schedule_max_prio();
		q_param.sched.sync = config->mode == ORDERED ? ODP_SCHED_SYNC_ORDERED :
							       ODP_SCHED_SYNC_PARALLEL;
		q_param.sched.group = ODP_SCHED_GROUP_ALL;
		config->sa_qs[i] = odp_queue_create(q_name, &q_param);

		if (config->sa_qs[i] == ODP_QUEUE_INVALID) {
			ODPH_ERR("Error creating SA destination queue (created count: %u)\n", i);
			config->num_sa_qs = i;
			return false;
		}
	}

	return true;
}

static void parse_crypto(config_setting_t *cfg, sa_config_t *config)
{
	int val;
	const char *val_str;
	config_setting_t *cs = config_setting_lookup(cfg, "crypto");

	if (cs == NULL)
		return;

	if (config_setting_lookup_int(cs, "cipher_alg", &val) == CONFIG_TRUE)
		config->sa_param.crypto.cipher_alg = val;

	if (config_setting_lookup_string(cs, "cipher_key", &val_str) == CONFIG_TRUE) {
		strcpy(config->cipher_key, val_str);
		config->sa_param.crypto.cipher_key.data = (uint8_t *)config->cipher_key;
		config->sa_param.crypto.cipher_key.length =
			strlen((const char *)config->cipher_key);
	}

	if (config_setting_lookup_string(cs, "cipher_key_extra", &val_str) == CONFIG_TRUE) {
		strcpy(config->cipher_key_extra, val_str);
		config->sa_param.crypto.cipher_key_extra.data =
			(uint8_t *)config->cipher_key_extra;
		config->sa_param.crypto.cipher_key_extra.length =
			strlen((const char *)config->cipher_key_extra);
	}

	if (config_setting_lookup_int(cs, "auth_alg", &val) == CONFIG_TRUE)
		config->sa_param.crypto.auth_alg = val;

	if (config_setting_lookup_string(cs, "auth_key", &val_str) == CONFIG_TRUE) {
		strcpy(config->auth_key, val_str);
		config->sa_param.crypto.auth_key.data = (uint8_t *)config->auth_key;
		config->sa_param.crypto.auth_key.length = strlen((const char *)config->auth_key);
	}

	if (config_setting_lookup_string(cs, "auth_key_extra", &val_str) == CONFIG_TRUE) {
		strcpy(config->auth_key_extra, val_str);
		config->sa_param.crypto.auth_key_extra.data = (uint8_t *)config->auth_key_extra;
		config->sa_param.crypto.auth_key_extra.length =
			strlen((const char *)config->auth_key_extra);
	}

	if (config_setting_lookup_int(cs, "icv_len", &val) == CONFIG_TRUE)
		config->sa_param.crypto.icv_len = val;
}

static void parse_opt(config_setting_t *cfg, sa_config_t *config)
{
	int val;
	config_setting_t *cs = config_setting_lookup(cfg, "opt");

	if (cs == NULL)
		return;

	if (config_setting_lookup_int(cs, "esn", &val) == CONFIG_TRUE)
		config->sa_param.opt.esn = val;

	if (config_setting_lookup_int(cs, "udp_encap", &val) == CONFIG_TRUE)
		config->sa_param.opt.udp_encap = val;

	if (config_setting_lookup_int(cs, "copy_dscp", &val) == CONFIG_TRUE)
		config->sa_param.opt.copy_dscp = val;

	if (config_setting_lookup_int(cs, "copy_flabel", &val) == CONFIG_TRUE)
		config->sa_param.opt.copy_flabel = val;

	if (config_setting_lookup_int(cs, "copy_df", &val) == CONFIG_TRUE)
		config->sa_param.opt.copy_df = val;

	if (config_setting_lookup_int(cs, "dec_ttl", &val) == CONFIG_TRUE)
		config->sa_param.opt.dec_ttl = val;
}

static void parse_limits(config_setting_t *cfg, sa_config_t *config)
{
	config_setting_t *cs = config_setting_lookup(cfg, "lifetime"), *soft, *hard;
	long long val;

	if (cs == NULL)
		return;

	soft = config_setting_lookup(cs, "soft_limit");
	hard = config_setting_lookup(cs, "hard_limit");

	if (soft != NULL) {
		if (config_setting_lookup_int64(soft, "bytes", &val) == CONFIG_TRUE)
			config->sa_param.lifetime.soft_limit.bytes = val;

		if (config_setting_lookup_int64(soft, "packets", &val) == CONFIG_TRUE)
			config->sa_param.lifetime.soft_limit.packets = val;
	}

	if (hard != NULL) {
		if (config_setting_lookup_int64(hard, "bytes", &val) == CONFIG_TRUE)
			config->sa_param.lifetime.hard_limit.bytes = val;

		if (config_setting_lookup_int64(hard, "packets", &val) == CONFIG_TRUE)
			config->sa_param.lifetime.hard_limit.packets = val;
	}
}

static void parse_inbound(config_setting_t *cfg, sa_config_t *config)
{
	config_setting_t *cs = config_setting_lookup(cfg, "inbound");
	int val;
	const char *val_str;

	if (cs == NULL)
		return;

	if (config_setting_lookup_int(cs, "lookup_mode", &val) == CONFIG_TRUE)
		config->sa_param.inbound.lookup_mode = val;

	if (config_setting_lookup_string(cs, "lookup_dst_addr", &val_str) == CONFIG_TRUE) {
		if (odph_ipv4_addr_parse(&config->lkp_dst_ip, val_str) == 0) {
			config->lkp_dst_ip = odp_cpu_to_be_32(config->lkp_dst_ip);
			config->sa_param.inbound.lookup_param.dst_addr = &config->lkp_dst_ip;
		}
	}

	if (config_setting_lookup_int(cs, "antireplay_ws", &val) == CONFIG_TRUE)
		config->sa_param.inbound.antireplay_ws = val;

	if (config_setting_lookup_int(cs, "reassembly_en", &val) == CONFIG_TRUE)
		config->sa_param.inbound.reassembly_en = val;
}

static void parse_outbound(config_setting_t *cfg, sa_config_t *config)
{
	config_setting_t *cs = config_setting_lookup(cfg, "outbound"), *tunnel;
	const char *val_str;
	int val;

	if (cs == NULL)
		return;

	tunnel = config_setting_lookup(cs, "tunnel");

	if (tunnel != NULL) {
		if (config_setting_lookup_string(tunnel, "src_addr", &val_str) == CONFIG_TRUE) {
			if (odph_ipv4_addr_parse(&config->src_ip, val_str) == 0) {
				config->src_ip = odp_cpu_to_be_32(config->src_ip);
				config->sa_param.outbound.tunnel.ipv4.src_addr = &config->src_ip;
			}
		}

		if (config_setting_lookup_string(tunnel, "dst_addr", &val_str) == CONFIG_TRUE) {
			if (odph_ipv4_addr_parse(&config->dst_ip, val_str) == 0) {
				config->dst_ip = odp_cpu_to_be_32(config->dst_ip);
				config->sa_param.outbound.tunnel.ipv4.dst_addr = &config->dst_ip;
			}
		}

		if (config_setting_lookup_int(tunnel, "dscp", &val) == CONFIG_TRUE)
			config->sa_param.outbound.tunnel.ipv4.dscp = val;

		if (config_setting_lookup_int(tunnel, "df", &val) == CONFIG_TRUE)
			config->sa_param.outbound.tunnel.ipv4.df = val;

		if (config_setting_lookup_int(tunnel, "ttl", &val) == CONFIG_TRUE)
			config->sa_param.outbound.tunnel.ipv4.ttl = val;
	}

	if (config_setting_lookup_int(cs, "frag_mode", &val) == CONFIG_TRUE)
		config->sa_param.outbound.frag_mode = val;

	if (config_setting_lookup_int(cs, "mtu", &val) == CONFIG_TRUE)
		config->sa_param.outbound.mtu = val;
}

static void parse_sa_entry(config_setting_t *cfg, sa_config_t *config)
{
	int val;

	if (config_setting_lookup_int(cfg, "dir", &val) == CONFIG_TRUE)
		config->sa_param.dir = val;

	if (config_setting_lookup_int(cfg, "proto", &val) == CONFIG_TRUE)
		config->sa_param.proto = val;

	if (config_setting_lookup_int(cfg, "mode", &val) == CONFIG_TRUE)
		config->sa_param.mode = val;

	if (config_setting_lookup_int(cfg, "spi", &val) == CONFIG_TRUE)
		config->sa_param.spi = val;

	parse_crypto(cfg, config);
	parse_opt(cfg, config);
	parse_limits(cfg, config);
	parse_inbound(cfg, config);
	parse_outbound(cfg, config);
}

static void create_sa_entry(odp_ipsec_sa_param_t *sa_param, prog_config_t *config,
			    uint32_t max_num_sa)
{
	uint32_t dir = sa_param->dir;
	uint32_t spi = sa_param->spi;
	odp_ipsec_sa_t sa;

	if (config->num_sas == max_num_sa) {
		ODPH_ERR("Maximum number of SAs parsed (%u), ignoring rest\n", max_num_sa);
		return;
	}

	if (spi > UINT16_MAX) {
		ODPH_ERR("Unsupported SPI value for SA %u (> %u)\n", spi, UINT16_MAX);
		return;
	}

	if (spi_to_sa_map[dir][spi] != NULL) {
		ODPH_ERR("Non-unique SPIs not supported for SA %u\n", spi);
		return;
	}

	sa_param->dest_queue = config->sa_qs[config->num_sas % config->num_sa_qs];
	sa = odp_ipsec_sa_create(sa_param);

	if (sa == ODP_IPSEC_SA_INVALID) {
		ODPH_ERR("Error creating SA handle for SA %u\n", spi);
		return;
	}

	config->sas[config->num_sas] = sa;
	spi_to_sa_map[dir][spi] = &config->sas[config->num_sas];
	++config->num_sas;
}

static void parse_and_create_sa_entries(config_t *cfg, prog_config_t *config, uint32_t max_num_sa)
{
	config_setting_t *cs;
	int count;

	cs = config_lookup(cfg, "default");

	if (cs != NULL)
		parse_sa_entry(cs, &config->default_cfg);

	cs = config_lookup(cfg, "sa");

	if (cs == NULL)
		return;

	count = config_setting_length(cs);

	for (int i = 0; i < count; i++) {
		sa_config_t sa_cfg;
		config_setting_t *sa;
		int val;

		sa_cfg = config->default_cfg;
		sa = config_setting_get_elem(cs, i);

		if (sa == NULL)
			continue;

		if (config_setting_lookup_int(sa, "spi", &val) == CONFIG_TRUE) {
			parse_sa_entry(sa, &sa_cfg);
			create_sa_entry(&sa_cfg.sa_param, config, max_num_sa);
		}
	}
}

static void parse_sas(config_t *cfg, prog_config_t *config)
{
	odp_ipsec_capability_t ipsec_capa;
	uint32_t max_num_sa;

	if (odp_ipsec_capability(&ipsec_capa) < 0) {
		ODPH_ERR("Error querying IPsec capabilities\n");
		return;
	}

	if (!setup_ipsec(config))
		return;

	if (!config->is_dir_rx && !create_sa_dest_queues(&ipsec_capa, config))
		return;

	max_num_sa = ODPH_MIN(MAX_SAS, ipsec_capa.max_num_sa);
	parse_and_create_sa_entries(cfg, config, max_num_sa);
}

static const pktio_t *get_pktio(const char *iface, const prog_config_t *config)
{
	for (uint32_t i = 0U; i < config->num_ifs; ++i) {
		if (strcmp(iface, config->pktios[i].name) == 0)
			return &config->pktios[i];
	}

	return NULL;
}

static void create_fwd_table_entry(config_setting_t *cfg, prog_config_t *config)
{
	const char *val_str;
	char dst_ip_str[16U] = { 0 };
	uint32_t mask, dst_ip;
	odph_ethaddr_t dst_mac;
	const pktio_t *pktio = NULL;
	fwd_entry_t *entry;

	if (config->fwd_tbl.num == MAX_FWDS) {
		ODPH_ERR("Maximum number of forwarding entries parsed (%u), ignoring rest\n",
			 MAX_FWDS);
		return;
	}

	if (config_setting_lookup_string(cfg, "prefix", &val_str) == CONFIG_TRUE) {
		if (sscanf(val_str, "%[^/]/%u", dst_ip_str, &mask) != 2) {
			ODPH_ERR("Error parsing IP and subnet mask for forwarding entry\n");
			return;
		}

		if (odph_ipv4_addr_parse(&dst_ip, dst_ip_str) < 0) {
			ODPH_ERR("Syntax error in IP address for forwarding entry\n");
			return;
		}

		if (mask > IP_ADDR_LEN) {
			ODPH_ERR("Invalid subnet mask for forwarding entry: %u\n", mask);
			return;
		}
	} else {
		return;
	}

	if (config_setting_lookup_string(cfg, "if", &val_str) == CONFIG_TRUE) {
		pktio = get_pktio(val_str, config);

		if (pktio == NULL) {
			ODPH_ERR("Error parsing next interface for forwarding entry\n");
			return;
		}
	} else {
		return;
	}

	if (config_setting_lookup_string(cfg, "dst_mac", &val_str) == CONFIG_TRUE) {
		if (odph_eth_addr_parse(&dst_mac, val_str) < 0) {
			ODPH_ERR("Syntax error in destination MAC for forwarding entry\n");
			return;
		}
	} else {
		return;
	}

	mask = mask > 0U ? 0xFFFFFFFF << (IP_ADDR_LEN - mask) : 0U;
	entry = &config->fwd_tbl.entries[config->fwd_tbl.num];
	entry->prefix = dst_ip & mask;
	entry->mask = mask;
	entry->dst_mac = dst_mac;
	entry->pktio = pktio;
	++config->fwd_tbl.num;
}

static void parse_fwd_table(config_t *cfg, prog_config_t *config)
{
	config_setting_t *cs;
	int count;

	cs = config_lookup(cfg, "fwd");

	if (cs == NULL)
		return;

	count = config_setting_length(cs);

	for (int i = 0; i < count; i++) {
		config_setting_t *fwd = config_setting_get_elem(cs, i);

		if (fwd == NULL)
			continue;

		create_fwd_table_entry(fwd, config);
	}
}

static parse_result_t check_options(prog_config_t *config)
{
	odp_pool_capability_t pool_capa;

	if (odp_pool_capability(&pool_capa) < 0) {
		ODPH_ERR("Error querying pool capabilities\n");
		return PRS_NOK;
	}

	if (config->num_ifs == 0U) {
		ODPH_ERR("Invalid number of interfaces: %u (min: 1, max: %u)\n", config->num_ifs,
			 MAX_IFS);
		return PRS_NOK;
	}

	if (config->fwd_tbl.num == 0U) {
		ODPH_ERR("Invalid number of forwarding entries: %u (min: 1, max: %u)\n",
			 config->fwd_tbl.num, MAX_FWDS);
		return PRS_NOK;
	}

	if (pool_capa.pkt.max_num > 0U && config->num_pkts > pool_capa.pkt.max_num) {
		ODPH_ERR("Invalid pool packet count: %u (max: %u)\n", config->num_pkts,
			 pool_capa.pkt.max_num);
		return PRS_NOK;
	}

	if (config->num_pkts == 0U)
		config->num_pkts = pool_capa.pkt.max_num > 0U ?
					ODPH_MIN(pool_capa.pkt.max_num, PKT_CNT) : PKT_CNT;

	if (pool_capa.pkt.max_len > 0U && config->pkt_len > pool_capa.pkt.max_len) {
		ODPH_ERR("Invalid pool packet length: %u (max: %u)\n", config->pkt_len,
			 pool_capa.pkt.max_len);
		return PRS_NOK;
	}

	if (config->pkt_len == 0U)
		config->pkt_len = pool_capa.pkt.max_len > 0U ?
					ODPH_MIN(pool_capa.pkt.max_len, PKT_SIZE) : PKT_SIZE;

	if (config->num_thrs <= 0 || config->num_thrs > MAX_WORKERS) {
		ODPH_ERR("Invalid thread count: %d (min: 1, max: %d)\n", config->num_thrs,
			 MAX_WORKERS);
		return PRS_NOK;
	}

	if (config->is_dir_rx) {
		config->num_input_qs = config->num_thrs;
		config->num_output_qs = config->num_thrs;
	}

	return PRS_OK;
}

static parse_result_t parse_options(int argc, char **argv, prog_config_t *config)
{
	int opt, long_index;
	config_t cfg;

	static const struct option longopts[] = {
		{ "interfaces", required_argument, NULL, 'i' },
		{ "num_pkts", required_argument, NULL, 'n' },
		{ "pkt_len", required_argument, NULL, 'l' },
		{ "count", required_argument, NULL, 'c' },
		{ "mode", required_argument, NULL, 'm' },
		{ "conf", required_argument, NULL, 'C' },
		{ "num_input_qs", required_argument, NULL, 'I' },
		{ "num_sa_qs", required_argument, NULL, 'S' },
		{ "num_output_qs", required_argument, NULL, 'O' },
		{ "direct_rx", no_argument, NULL, 'd' },
		{ "help", no_argument, NULL, 'h' },
		{ NULL, 0, NULL, 0 }
	};

	static const char *shortopts = "i:n:l:c:m:C:I:S:O:dh";

	while (true) {
		opt = getopt_long(argc, argv, shortopts, longopts, &long_index);

		if (opt == -1)
			break;

		switch (opt) {
		case 'i':
			parse_interfaces(config, optarg);
			break;
		case 'n':
			config->num_pkts = atoi(optarg);
			break;
		case 'l':
			config->pkt_len = atoi(optarg);
			break;
		case 'c':
			config->num_thrs = atoi(optarg);
			break;
		case 'm':
			config->mode = !!atoi(optarg);
			break;
		case 'C':
			config->conf_file = strdup(optarg);
			break;
		case 'I':
			config->num_input_qs = atoi(optarg);
			break;
		case 'S':
			config->num_sa_qs = atoi(optarg);
			break;
		case 'O':
			config->num_output_qs = atoi(optarg);
			break;
		case 'd':
			config->is_dir_rx = true;
			break;
		case 'h':
			print_usage();
			return PRS_TERM;
		case '?':
		default:
			print_usage();
			return PRS_NOK;
		}
	}

	config_init(&cfg);

	if (config_read_file(&cfg, config->conf_file) == CONFIG_FALSE) {
		ODPH_ERR("Error opening SA configuration file: %s\n",  config_error_text(&cfg));
		config_destroy(&cfg);
		return PRS_NOK;
	}

	parse_sas(&cfg, config);
	parse_fwd_table(&cfg, config);
	config_destroy(&cfg);

	return check_options(config);
}

static parse_result_t setup_program(int argc, char **argv, prog_config_t *config)
{
	struct sigaction action = { .sa_handler = terminate };

	if (sigemptyset(&action.sa_mask) == -1 || sigaddset(&action.sa_mask, SIGINT) == -1 ||
	    sigaddset(&action.sa_mask, SIGTERM) == -1 ||
	    sigaddset(&action.sa_mask, SIGHUP) == -1 || sigaction(SIGINT, &action, NULL) == -1 ||
	    sigaction(SIGTERM, &action, NULL) == -1 || sigaction(SIGHUP, &action, NULL) == -1) {
		ODPH_ERR("Error installing signal handler\n");
		return PRS_NOK;
	}

	return parse_options(argc, argv, config);
}

static uint32_t schedule(thread_config_t *config ODP_UNUSED, odp_event_t evs[], int num)
{
	return odp_schedule_multi_no_wait(NULL, evs, num);
}

static uint32_t recv(thread_config_t *config, odp_event_t evs[], int num)
{
	prog_config_t *prog_config = config->prog_config;
	pktio_t *pktio = &prog_config->pktios[config->pktio++ % prog_config->num_ifs];
	odp_pktin_queue_t in_q = pktio->in_dir_qs[config->thr_idx % prog_config->num_input_qs];
	odp_packet_t pkts[num];
	int ret;

	ret = odp_pktin_recv(in_q, pkts, num);

	if (odp_unlikely(ret <= 0))
		return 0U;

	odp_packet_to_event_multi(pkts, evs, ret);

	return ret;
}

static uint32_t send(const pktio_t *pktio, uint8_t index, odp_packet_t pkts[], int num)
{
	int ret = odp_pktout_send(pktio->out_dir_qs[index], pkts, num);

	return ret < 0 ? 0U : (uint32_t)ret;
}

static uint32_t enqueue(const pktio_t *pktio, uint8_t index, odp_packet_t pkts[], int num)
{
	odp_event_t evs[MAX_BURST];
	int ret;

	odp_packet_to_event_multi(pkts, evs, num);

	ret = odp_queue_enq_multi(pktio->out_ev_qs[index], evs, num);

	return ret < 0 ? 0U : (uint32_t)ret;
}

static odp_bool_t setup_pktios(prog_config_t *config)
{
	odp_pool_param_t pool_param;
	pktio_t *pktio;
	odp_pktio_param_t pktio_param;
	odp_pktin_queue_param_t pktin_param;
	odp_pktio_capability_t capa;
	odp_pktout_queue_param_t pktout_param;
	odp_pktio_config_t pktio_config;
	uint32_t max_output_qs;

	odp_pool_param_init(&pool_param);
	pool_param.pkt.seg_len = config->pkt_len;
	pool_param.pkt.len = config->pkt_len;
	pool_param.pkt.num = config->num_pkts;
	pool_param.type = ODP_POOL_PACKET;
	config->pktio_pool = odp_pool_create(PROG_NAME, &pool_param);

	if (config->pktio_pool == ODP_POOL_INVALID) {
		ODPH_ERR("Error creating packet I/O pool\n");
		return false;
	}

	config->ops.rx = !config->is_dir_rx ? schedule : recv;
	config->is_hashed_tx = !config->is_dir_rx && config->mode == ORDERED;

	for (uint32_t i = 0U; i < config->num_ifs; ++i) {
		pktio = &config->pktios[i];
		pktio->idx = i;
		odp_pktio_param_init(&pktio_param);
		pktio_param.in_mode = !config->is_dir_rx ?
			ODP_PKTIN_MODE_SCHED : ODP_PKTIN_MODE_DIRECT;
		pktio_param.out_mode = config->is_hashed_tx ?
			ODP_PKTOUT_MODE_QUEUE : ODP_PKTOUT_MODE_DIRECT;
		pktio->handle = odp_pktio_open(pktio->name, config->pktio_pool, &pktio_param);

		if (pktio->handle == ODP_PKTIO_INVALID) {
			ODPH_ERR("Error opening packet I/O (%s)\n", pktio->name);
			return false;
		}

		if (odp_pktio_capability(pktio->handle, &capa) < 0) {
			ODPH_ERR("Error querying packet I/O capabilities (%s)\n", pktio->name);
			return false;
		}

		if (config->num_input_qs == 0U || config->num_input_qs > capa.max_input_queues) {
			ODPH_ERR("Invalid number of input queues for packet I/O: %u (min: 1, max: "
				 "%u) (%s)\n", config->num_input_qs, capa.max_input_queues,
				 pktio->name);
			return false;
		}

		max_output_qs = ODPH_MIN(MAX_QUEUES, capa.max_output_queues);

		if (config->num_output_qs == 0U || config->num_output_qs > max_output_qs) {
			ODPH_ERR("Invalid number of output queues for packet I/O: %u (min: 1, "
				 "max: %u) (%s)\n", config->num_output_qs, max_output_qs,
				 pktio->name);
			return false;
		}

		odp_pktin_queue_param_init(&pktin_param);

		if (config->is_hashed_tx)
			pktin_param.queue_param.sched.sync = ODP_SCHED_SYNC_ORDERED;

		if (config->num_input_qs > 1U) {
			pktin_param.hash_enable = true;
			pktin_param.hash_proto.proto.ipv4_udp = 1U;
			pktin_param.num_queues = config->num_input_qs;
		}

		pktin_param.op_mode = (config->is_dir_rx &&
				       config->num_thrs > (int)config->num_input_qs) ?
						ODP_PKTIO_OP_MT : ODP_PKTIO_OP_MT_UNSAFE;

		if (odp_pktin_queue_config(pktio->handle, &pktin_param) < 0) {
			ODPH_ERR("Error configuring packet I/O input queues (%s)\n", pktio->name);
			return false;
		}

		if (config->is_dir_rx) {
			if (odp_pktin_queue(pktio->handle, pktio->in_dir_qs, config->num_input_qs)
			    != (int)config->num_input_qs) {
				ODPH_ERR("Error querying packet I/O input queue (%s)\n",
					 pktio->name);
				return false;
			}
		}

		pktio->send_fn = config->is_hashed_tx ? enqueue : send;
		pktio->num_tx_qs = config->num_output_qs;
		odp_pktout_queue_param_init(&pktout_param);
		pktout_param.num_queues = pktio->num_tx_qs;

		if (!config->is_hashed_tx) {
			pktout_param.op_mode = config->num_thrs > (int)pktio->num_tx_qs ?
				ODP_PKTIO_OP_MT : ODP_PKTIO_OP_MT_UNSAFE;
		}

		if (odp_pktout_queue_config(pktio->handle, &pktout_param) < 0) {
			ODPH_ERR("Error configuring packet I/O output queues (%s)\n", pktio->name);
			return false;
		}

		if (config->is_hashed_tx) {
			if (odp_pktout_event_queue(pktio->handle, pktio->out_ev_qs,
						   pktio->num_tx_qs) != (int)pktio->num_tx_qs) {
				ODPH_ERR("Error querying packet I/O output event queue (%s)\n",
					 pktio->name);
				return false;
			}
		} else {
			if (odp_pktout_queue(pktio->handle, pktio->out_dir_qs, pktio->num_tx_qs)
			    != (int)pktio->num_tx_qs) {
				ODPH_ERR("Error querying packet I/O output queue (%s)\n",
					 pktio->name);
				return false;
			}
		}

		odp_pktio_config_init(&pktio_config);

		if (odp_pktio_config(pktio->handle, &pktio_config) < 0) {
			ODPH_ERR("Error configuring packet I/O extra options (%s)\n", pktio->name);
			return false;
		}

		if (odp_pktio_mac_addr(pktio->handle, &pktio->src_mac, sizeof(pktio->src_mac))
		    != sizeof(pktio->src_mac)) {
			ODPH_ERR("Error getting packet I/O MAC address (%s)\n", pktio->name);
			return false;
		}

		if (odp_pktio_start(pktio->handle) < 0) {
			ODPH_ERR("Error starting packet I/O (%s)\n", pktio->name);
			return false;
		}
	}

	return true;
}

static inline void check_ipsec_status_ev(odp_event_t ev, stats_t *stats)
{
	odp_ipsec_status_t status;

	if (odp_unlikely(odp_ipsec_status(&status, ev) < 0 || status.result < 0))
		++stats->status_errs;

	odp_event_free(ev);
}

static int process_packets(void *args)
{
	thread_config_t *config = args;
	int thr_idx = odp_thread_id();
	odp_event_t evs[MAX_BURST], ev;
	ops_t ops = config->prog_config->ops;
	odp_atomic_u32_t *is_running = &config->prog_config->is_running;
	uint32_t cnt;
	odp_event_type_t type;
	odp_event_subtype_t subtype;
	odp_packet_t pkt, pkts_in[MAX_BURST], pkts_ips[MAX_BURST];
	lookup_table_t *fwd_tbl = &config->prog_config->fwd_tbl;
	stats_t *stats = &config->stats;

	ifs.is_hashed_tx = config->prog_config->is_hashed_tx;
	ifs.q_idx = thr_idx % config->prog_config->num_output_qs;
	config->thr_idx = thr_idx;
	odp_barrier_wait(&config->prog_config->init_barrier);

	while (odp_atomic_load_u32(is_running)) {
		int num_pkts_in = 0, num_pkts_ips = 0;
		/* TODO: Add possibility to configure scheduler and ipsec enq/deq burst sizes. */
		cnt = ops.rx(config, evs, MAX_BURST);

		if (cnt == 0U)
			continue;

		for (uint32_t i = 0U; i < cnt; ++i) {
			ev = evs[i];
			type = odp_event_types(ev, &subtype);
			pkt = odp_packet_from_event(ev);

			if (type == ODP_EVENT_PACKET) {
				if (subtype == ODP_EVENT_PACKET_BASIC) {
					pkts_in[num_pkts_in++] = pkt;
				} else if (subtype == ODP_EVENT_PACKET_IPSEC) {
					pkts_ips[num_pkts_ips++] = pkt;
				} else {
					++stats->discards;
					odp_event_free(ev);
				}
			} else if (type == ODP_EVENT_IPSEC_STATUS) {
				check_ipsec_status_ev(ev, stats);
			} else {
				++stats->discards;
				odp_event_free(ev);
			}
		}

		if (num_pkts_in > 0)
			ops.proc(pkts_in, num_pkts_in, fwd_tbl, stats);

		if (ops.compl && num_pkts_ips > 0)
			ops.compl(pkts_ips, num_pkts_ips, fwd_tbl, stats);
	}

	odp_barrier_wait(&config->prog_config->term_barrier);
	ops.drain(config->prog_config);

	return 0;
}

static odp_bool_t setup_workers(prog_config_t *config)
{
	odph_thread_common_param_t thr_common;
	odph_thread_param_t thr_param[config->num_thrs];
	odp_cpumask_t cpumask;
	int num_workers;

	num_workers = odp_cpumask_default_worker(&cpumask, config->num_thrs);
	odph_thread_common_param_init(&thr_common);
	thr_common.instance = config->odp_instance;
	thr_common.cpumask = &cpumask;

	for (int i = 0; i < config->num_thrs; ++i) {
		odph_thread_param_init(&thr_param[i]);
		thr_param[i].start = process_packets;
		thr_param[i].thr_type = ODP_THREAD_WORKER;
		config->thread_config[i].prog_config = config;
		thr_param[i].arg = &config->thread_config[i];
	}

	num_workers = odph_thread_create(config->thread_tbl, &thr_common, thr_param, num_workers);

	if (num_workers != config->num_thrs) {
		ODPH_ERR("Error configuring worker threads\n");
		return false;
	}

	return true;
}

static odp_bool_t setup_test(prog_config_t *config)
{
	odp_barrier_init(&config->init_barrier, config->num_thrs + 1);
	odp_barrier_init(&config->term_barrier, config->num_thrs + 1);

	if (!setup_pktios(config))
		return false;

	if (!setup_workers(config))
		return false;

	odp_barrier_wait(&config->init_barrier);

	return true;
}

static void stop_test(prog_config_t *config)
{
	for (uint32_t i = 0U; i < config->num_ifs; ++i)
		if (config->pktios[i].handle != ODP_PKTIO_INVALID)
			(void)odp_pktio_stop(config->pktios[i].handle);

	odp_barrier_wait(&config->term_barrier);
	(void)odph_thread_join(config->thread_tbl, config->num_thrs);
}

static void print_stats(const prog_config_t *config)
{
	const stats_t *stats;

	printf("\n====================\n\n"
	       "IPsec forwarder done\n\n"
	       "    configuration file: %s\n"
	       "    queuing mode:       %s\n"
	       "    input queue count:  %u\n"
	       "    SA queue count:     %u\n"
	       "    output queue count: %u\n"
	       "    RX mode:            %s\n", config->conf_file,
	       config->mode == ORDERED ? "ordered" : "parallel", config->num_input_qs,
	       config->num_sa_qs, config->num_output_qs,
	       config->is_dir_rx ? "direct" : "scheduled");

	for (int i = 0; i < config->num_thrs; ++i) {
		stats = &config->thread_config[i].stats;

		printf("\n    worker %d:\n"
		"        IPsec in packets:        %" PRIu64 "\n"
		"        IPsec out packets:       %" PRIu64 "\n"
		"        IPsec in packet errors:  %" PRIu64 "\n"
		"        IPsec out packet errors: %" PRIu64 "\n"
		"        IPsec status errors:     %" PRIu64 "\n"
		"        packets forwarded:       %" PRIu64 "\n"
		"        packets dropped:         %" PRIu64 "\n", i, stats->ipsec_in_pkts,
		stats->ipsec_out_pkts, stats->ipsec_in_errs, stats->ipsec_out_errs,
		stats->status_errs, stats->fwd_pkts, stats->discards);
	}

	printf("\n====================\n");
}

static void wait_sas_disabled(uint32_t num_sas)
{
	uint32_t num_sas_dis = 0U;
	odp_event_t ev;
	odp_ipsec_status_t status;

	while (num_sas_dis < num_sas) {
		ev = odp_schedule(NULL, ODP_SCHED_NO_WAIT);

		if (ev == ODP_EVENT_INVALID)
			continue;

		if (odp_event_type(ev) != ODP_EVENT_IPSEC_STATUS) {
			odp_event_free(ev);
			continue;
		}

		if (odp_ipsec_status(&status, ev) < 0) {
			odp_event_free(ev);
			continue;
		}

		if (status.id == ODP_IPSEC_STATUS_SA_DISABLE)
			++num_sas_dis;

		odp_event_free(ev);
	}
}

static void teardown_test(const prog_config_t *config)
{
	for (uint32_t i = 0U; i < config->num_ifs; ++i) {
		free(config->pktios[i].name);

		if (config->pktios[i].handle != ODP_PKTIO_INVALID)
			(void)odp_pktio_close(config->pktios[i].handle);
	}

	if (config->pktio_pool != ODP_POOL_INVALID)
		(void)odp_pool_destroy(config->pktio_pool);

	for (uint32_t i = 0U; i < config->num_sas; ++i)
		(void)odp_ipsec_sa_disable(config->sas[i]);

	if (!config->is_dir_rx)
		/* Drain SA status events. */
		wait_sas_disabled(config->num_sas);

	for (uint32_t i = 0U; i < config->num_sas; ++i)
		(void)odp_ipsec_sa_destroy(config->sas[i]);

	for (uint32_t i = 0U; i < config->num_sa_qs; ++i)
		(void)odp_queue_destroy(config->sa_qs[i]);

	if (config->compl_q != ODP_QUEUE_INVALID)
		(void)odp_queue_destroy(config->compl_q);

	free(config->conf_file);
}

int main(int argc, char **argv)
{
	odph_helper_options_t odph_opts;
	odp_init_t init_param;
	odp_instance_t odp_instance;
	odp_shm_t shm_cfg = ODP_SHM_INVALID;
	parse_result_t parse_res;
	int ret = EXIT_SUCCESS;

	argc = odph_parse_options(argc, argv);

	if (odph_options(&odph_opts) == -1) {
		ODPH_ERR("Error while reading ODP helper options, exiting\n");
		exit(EXIT_FAILURE);
	}

	odp_init_param_init(&init_param);
	init_param.mem_model = odph_opts.mem_model;

	if (odp_init_global(&odp_instance, &init_param, NULL) < 0) {
		ODPH_ERR("ODP global init failed, exiting\n");
		exit(EXIT_FAILURE);
	}

	if (odp_init_local(odp_instance, ODP_THREAD_CONTROL) < 0) {
		ODPH_ERR("ODP local init failed, exiting\n");
		exit(EXIT_FAILURE);
	}

	shm_cfg = odp_shm_reserve(PROG_NAME "_cfg", sizeof(prog_config_t), ODP_CACHE_LINE_SIZE,
				  0U);

	if (shm_cfg == ODP_SHM_INVALID) {
		ODPH_ERR("Error reserving shared memory\n");
		ret = EXIT_FAILURE;
		goto out;
	}

	prog_conf = odp_shm_addr(shm_cfg);

	if (prog_conf == NULL) {
		ODPH_ERR("Error resolving shared memory address\n");
		ret = EXIT_FAILURE;
		goto out;
	}

	init_config(prog_conf);

	if (!prog_conf->is_dir_rx && odp_schedule_config(NULL) < 0) {
		ODPH_ERR("Error configuring scheduler\n");
		ret = EXIT_FAILURE;
		goto out_test;
	}

	parse_res = setup_program(argc, argv, prog_conf);

	if (parse_res == PRS_NOK) {
		ret = EXIT_FAILURE;
		goto out_test;
	}

	if (parse_res == PRS_TERM) {
		ret = EXIT_SUCCESS;
		goto out_test;
	}

	prog_conf->odp_instance = odp_instance;
	odp_atomic_init_u32(&prog_conf->is_running, 1U);

	if (!setup_test(prog_conf)) {
		ret = EXIT_FAILURE;
		goto out_test;
	}

	while (odp_atomic_load_u32(&prog_conf->is_running))
		odp_cpu_pause();

	stop_test(prog_conf);
	print_stats(prog_conf);

out_test:
	teardown_test(prog_conf);

out:
	if (shm_cfg != ODP_SHM_INVALID)
		(void)odp_shm_free(shm_cfg);

	if (odp_term_local() < 0) {
		ODPH_ERR("ODP local terminate failed, exiting\n");
		exit(EXIT_FAILURE);
	}

	if (odp_term_global(odp_instance) < 0) {
		ODPH_ERR("ODP global terminate failed, exiting\n");
		exit(EXIT_FAILURE);
	}

	return ret;
}<|MERGE_RESOLUTION|>--- conflicted
+++ resolved
@@ -532,11 +532,7 @@
 	const uint32_t l3_off = odp_packet_l3_offset(pkt);
 	odph_ipv4hdr_t ipv4;
 	uint32_t dst_ip, src_ip;
-<<<<<<< HEAD
-	fwd_entry_t *fwd = NULL;
-=======
 	const fwd_entry_t *fwd;
->>>>>>> e6aa7308
 	odph_ethhdr_t eth;
 
 	if (odp_packet_copy_to_mem(pkt, l3_off, ODPH_IPV4HDR_LEN, &ipv4) < 0)
