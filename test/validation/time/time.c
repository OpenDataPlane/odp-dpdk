--- conflicted
+++ resolved
@@ -31,11 +31,7 @@
 	CU_ASSERT(ns == ODP_TIME_USEC_IN_NS);
 }
 
-<<<<<<< HEAD
-static void time_test_res(time_res_cb time_res, uint64_t res)
-=======
 static void time_test_res(time_res_cb time_res, uint64_t *res)
->>>>>>> a7257df6
 {
 	uint64_t rate;
 
@@ -43,32 +39,19 @@
 	CU_ASSERT(rate > MIN_TIME_RATE);
 	CU_ASSERT(rate < MAX_TIME_RATE);
 
-<<<<<<< HEAD
-	res = ODP_TIME_SEC_IN_NS / rate;
-	res = res ? res : 1;
-=======
 	*res = ODP_TIME_SEC_IN_NS / rate;
 	if (ODP_TIME_SEC_IN_NS % rate)
 		(*res)++;
->>>>>>> a7257df6
 }
 
 void time_test_local_res(void)
 {
-<<<<<<< HEAD
-	time_test_res(odp_time_local_res, local_res);
-=======
 	time_test_res(odp_time_local_res, &local_res);
->>>>>>> a7257df6
 }
 
 void time_test_global_res(void)
 {
-<<<<<<< HEAD
-	time_test_res(odp_time_global_res, global_res);
-=======
 	time_test_res(odp_time_global_res, &global_res);
->>>>>>> a7257df6
 }
 
 /* check that related conversions come back to the same value */
@@ -232,13 +215,8 @@
 	ns = ns2 - ns1;
 	nsdiff = odp_time_to_ns(diff);
 
-<<<<<<< HEAD
 	upper_limit = ns + res;
 	lower_limit = ns - res;
-=======
-	upper_limit = ns + 2 * res;
-	lower_limit = ns - 2 * res;
->>>>>>> a7257df6
 	CU_ASSERT((nsdiff <= upper_limit) && (nsdiff >= lower_limit));
 
 	/* test timestamp and interval diff */
@@ -250,13 +228,8 @@
 	CU_ASSERT(odp_time_cmp(diff, ODP_TIME_NULL) > 0);
 	nsdiff = odp_time_to_ns(diff);
 
-<<<<<<< HEAD
-	upper_limit = ns + res;
-	lower_limit = ns - res;
-=======
 	upper_limit = ns + 2 * res;
 	lower_limit = ns - 2 * res;
->>>>>>> a7257df6
 	CU_ASSERT((nsdiff <= upper_limit) && (nsdiff >= lower_limit));
 
 	/* test interval diff */
@@ -268,13 +241,8 @@
 	CU_ASSERT(odp_time_cmp(diff, ODP_TIME_NULL) > 0);
 	nsdiff = odp_time_to_ns(diff);
 
-<<<<<<< HEAD
-	upper_limit = ns + res;
-	lower_limit = ns - res;
-=======
 	upper_limit = ns + 2 * res;
 	lower_limit = ns - 2 * res;
->>>>>>> a7257df6
 	CU_ASSERT((nsdiff <= upper_limit) && (nsdiff >= lower_limit));
 
 	/* same time has to diff to 0 */
@@ -315,13 +283,8 @@
 	CU_ASSERT(odp_time_cmp(sum, ODP_TIME_NULL) > 0);
 	nssum = odp_time_to_ns(sum);
 
-<<<<<<< HEAD
-	upper_limit = ns + res;
-	lower_limit = ns - res;
-=======
 	upper_limit = ns + 2 * res;
 	lower_limit = ns - 2 * res;
->>>>>>> a7257df6
 	CU_ASSERT((nssum <= upper_limit) && (nssum >= lower_limit));
 
 	/* sum intervals */
@@ -333,13 +296,8 @@
 	CU_ASSERT(odp_time_cmp(sum, ODP_TIME_NULL) > 0);
 	nssum = odp_time_to_ns(sum);
 
-<<<<<<< HEAD
-	upper_limit = ns + res;
-	lower_limit = ns - res;
-=======
 	upper_limit = ns + 2 * res;
 	lower_limit = ns - 2 * res;
->>>>>>> a7257df6
 	CU_ASSERT((nssum <= upper_limit) && (nssum >= lower_limit));
 
 	/* test on 0 */
