--- conflicted
+++ resolved
@@ -116,7 +116,6 @@
 	off += ODPH_UDPHDR_LEN;
 	if (odp_packet_copydata_out(pkt, off, sizeof(head), &head) != 0)
 		return TEST_SEQ_INVALID;
-<<<<<<< HEAD
 
 	if (head.magic != TEST_SEQ_MAGIC)
 		return TEST_SEQ_INVALID;
@@ -126,17 +125,6 @@
 		if (odp_packet_copydata_out(pkt, off, sizeof(tail), &tail) != 0)
 			return TEST_SEQ_INVALID;
 
-=======
-
-	if (head.magic != TEST_SEQ_MAGIC)
-		return TEST_SEQ_INVALID;
-
-	if (odp_packet_len(pkt) == packet_len) {
-		off = packet_len - sizeof(tail);
-		if (odp_packet_copydata_out(pkt, off, sizeof(tail), &tail) != 0)
-			return TEST_SEQ_INVALID;
-
->>>>>>> a6d1ce8e
 		if (tail.magic == TEST_SEQ_MAGIC)
 			seq = head.seq;
 	}
@@ -236,26 +224,6 @@
 static odp_pktio_t create_pktio(const char *iface, int num)
 {
 	odp_pktio_t pktio;
-<<<<<<< HEAD
-	char pool_name[ODP_POOL_NAME_LEN];
-	odp_pool_param_t params;
-
-	memset(&params, 0, sizeof(params));
-	params.pkt.seg_len = PKT_BUF_SIZE;
-	params.pkt.len     = PKT_BUF_SIZE;
-	params.pkt.num     = PKT_BUF_NUM;
-	params.type        = ODP_POOL_PACKET;
-
-	snprintf(pool_name, sizeof(pool_name), "pkt_pool_%s", iface);
-
-	pool = odp_pool_lookup(pool_name);
-	if (pool != ODP_POOL_INVALID)
-		CU_ASSERT(odp_pool_destroy(pool) == 0);
-
-	pool = odp_pool_create(pool_name, ODP_SHM_NULL, &params);
-	CU_ASSERT(pool != ODP_POOL_INVALID);
-=======
->>>>>>> a6d1ce8e
 
 	pktio = odp_pktio_open(iface, pool[num]);
 	if (pktio == ODP_PKTIO_INVALID)
@@ -638,8 +606,6 @@
 	CU_ASSERT(odp_pktio_close(pktio) == 0);
 }
 
-<<<<<<< HEAD
-=======
 static int create_pool(const char *iface, int num)
 {
 	char pool_name[ODP_POOL_NAME_LEN];
@@ -662,7 +628,6 @@
 	return 0;
 }
 
->>>>>>> a6d1ce8e
 static int init_pktio_suite(void)
 {
 	odp_atomic_init_u32(&ip_seq, 0);
