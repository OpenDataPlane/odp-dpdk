--- conflicted
+++ resolved
@@ -1387,7 +1387,6 @@
 
 	if (ret < 0 || !capa.set_op.op.maxlen)
 		return ODP_TEST_INACTIVE;
-<<<<<<< HEAD
 
 	return ODP_TEST_ACTIVE;
 }
@@ -1407,27 +1406,6 @@
 	input_orig = odp_pktin_maxlen(pktio);
 	CU_ASSERT(input_orig > 0);
 
-=======
-
-	return ODP_TEST_ACTIVE;
-}
-
-static void pktio_test_maxlen_set(void)
-{
-	odp_pktio_capability_t capa;
-	int ret;
-	uint32_t maxlen, input_orig, output_orig;
-
-	odp_pktio_t pktio = create_pktio(0, ODP_PKTIN_MODE_DIRECT,
-					 ODP_PKTOUT_MODE_DIRECT);
-	CU_ASSERT_FATAL(pktio != ODP_PKTIO_INVALID);
-
-	CU_ASSERT_FATAL(!odp_pktio_capability(pktio, &capa));
-
-	input_orig = odp_pktin_maxlen(pktio);
-	CU_ASSERT(input_orig > 0);
-
->>>>>>> 4ea35023
 	output_orig = odp_pktout_maxlen(pktio);
 	CU_ASSERT(output_orig > 0);
 
@@ -3403,11 +3381,7 @@
 static void pktio_test_recv_maxlen_set(void)
 {
 	odp_pktio_t pktio_tx, pktio_rx;
-<<<<<<< HEAD
-	odp_pktio_t pktio[MAX_NUM_IFACES];
-=======
 	odp_pktio_t pktio[MAX_NUM_IFACES] = {0};
->>>>>>> 4ea35023
 	pktio_info_t pktio_rx_info;
 	odp_pktio_capability_t capa;
 	odp_pktio_config_t config;
