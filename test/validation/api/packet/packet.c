--- conflicted
+++ resolved
@@ -1342,12 +1342,8 @@
 {
 	odp_packet_t pkt;
 	odp_packet_t pkt_copy, pkt_part;
-<<<<<<< HEAD
-	odp_pool_t pool;
-=======
 	odp_pool_param_t param;
 	odp_pool_t pool, pool_double_uarea, pool_no_uarea;
->>>>>>> b9002efa
 	uint32_t i, plen, src_offset, dst_offset;
 	uint32_t seg_len = 0;
 	void *pkt_data;
