/* Copyright (c) 2014, Linaro Limited
 * All rights reserved.
 *
 * SPDX-License-Identifier:     BSD-3-Clause
 */
#include <odp_api.h>
#include <odp_cunit_common.h>

#include <odp/helper/odph_api.h>

#include <stdlib.h>
#include "pktio.h"
#include "parser.h"

#define PKT_BUF_NUM            32
#define PKT_BUF_SIZE           (9 * 1024)
#define PKT_LEN_NORMAL         64
#define PKT_LEN_MAX            (PKT_BUF_SIZE - ODPH_ETHHDR_LEN - \
				ODPH_IPV4HDR_LEN - ODPH_UDPHDR_LEN)

#define USE_MTU                0
#define MAX_NUM_IFACES         2
#define TEST_SEQ_INVALID       ((uint32_t)~0)
#define TEST_SEQ_MAGIC         0x92749451
#define TX_BATCH_LEN           4
#define MAX_QUEUES             128

#define PKTIN_TS_INTERVAL      (50 * ODP_TIME_MSEC_IN_NS)
#define PKTIN_TS_MIN_RES       1000
#define PKTIN_TS_MAX_RES       10000000000
#define PKTIN_TS_CMP_RES       1

#define PKTIO_SRC_MAC		{1, 2, 3, 4, 5, 6}
#define PKTIO_DST_MAC		{6, 5, 4, 3, 2, 1}
#undef DEBUG_STATS

/** interface names used for testing */
static const char *iface_name[MAX_NUM_IFACES];

/** number of interfaces being used (1=loopback, 2=pair) */
static int num_ifaces;

/** while testing real-world interfaces additional time may be
    needed for external network to enable link to pktio
    interface that just become up.*/
static bool wait_for_network;

/** local container for pktio attributes */
typedef struct {
	const char *name;
	odp_pktio_t id;
	odp_pktout_queue_t pktout;
	odp_queue_t queue_out;
	odp_queue_t inq;
	odp_pktin_mode_t in_mode;
} pktio_info_t;

/** magic number and sequence at start of UDP payload */
typedef struct ODP_PACKED {
	odp_u32be_t magic;
	odp_u32be_t seq;
} pkt_head_t;

/** magic number at end of UDP payload */
typedef struct ODP_PACKED {
	odp_u32be_t magic;
} pkt_tail_t;

/** Run mode */
typedef enum {
	PKT_POOL_UNSEGMENTED,
	PKT_POOL_SEGMENTED,
} pkt_segmented_e;

typedef enum {
	TXRX_MODE_SINGLE,
	TXRX_MODE_MULTI,
	TXRX_MODE_MULTI_EVENT
} txrx_mode_e;

typedef enum {
	RECV_TMO,
	RECV_MQ_TMO,
	RECV_MQ_TMO_NO_IDX,
} recv_tmo_mode_e;

/** size of transmitted packets */
static uint32_t packet_len = PKT_LEN_NORMAL;

/** default packet pool */
odp_pool_t default_pkt_pool = ODP_POOL_INVALID;

/** sequence number of IP packets */
odp_atomic_u32_t ip_seq;

/** Type of pool segmentation */
pkt_segmented_e pool_segmentation = PKT_POOL_UNSEGMENTED;

odp_pool_t pool[MAX_NUM_IFACES] = {ODP_POOL_INVALID, ODP_POOL_INVALID};

static inline void _pktio_wait_linkup(odp_pktio_t pktio)
{
	/* wait 1 second for link up */
	uint64_t wait_ns = (10 * ODP_TIME_MSEC_IN_NS);
	int wait_num = 100;
	int i;
	int ret = -1;

	for (i = 0; i < wait_num; i++) {
		ret = odp_pktio_link_status(pktio);
		if (ret < 0 || ret == 1)
			break;
		/* link is down, call status again after delay */
		odp_time_wait_ns(wait_ns);
	}

	if (ret != -1) {
		/* assert only if link state supported and
		 * it's down. */
		CU_ASSERT_FATAL(ret == 1);
	}
}

static void set_pool_len(odp_pool_param_t *params, odp_pool_capability_t *capa)
{
	uint32_t len;
	uint32_t seg_len;

<<<<<<< HEAD
=======
	len = (capa->pkt.max_len && capa->pkt.max_len < PKT_BUF_SIZE) ?
			capa->pkt.max_len : PKT_BUF_SIZE;
>>>>>>> 5dd7d9ed
	seg_len = capa->pkt.max_seg_len ? capa->pkt.max_seg_len : PKT_BUF_SIZE;

	switch (pool_segmentation) {
	case PKT_POOL_SEGMENTED:
		/* Force segment to minimum size */
		params->pkt.seg_len = 0;
		params->pkt.len = len;
		break;
	case PKT_POOL_UNSEGMENTED:
	default:
		params->pkt.seg_len = seg_len;
		params->pkt.len = len;
		break;
	}
}

void pktio_pkt_set_macs(odp_packet_t pkt, odp_pktio_t src, odp_pktio_t dst)
{
	uint32_t len;
	odph_ethhdr_t *eth = (odph_ethhdr_t *)odp_packet_l2_ptr(pkt, &len);
	int ret;

	ret = odp_pktio_mac_addr(src, &eth->src, ODP_PKTIO_MACADDR_MAXSIZE);
	CU_ASSERT(ret == ODPH_ETHADDR_LEN);
	CU_ASSERT(ret <= ODP_PKTIO_MACADDR_MAXSIZE);

	ret = odp_pktio_mac_addr(dst, &eth->dst, ODP_PKTIO_MACADDR_MAXSIZE);
	CU_ASSERT(ret == ODPH_ETHADDR_LEN);
	CU_ASSERT(ret <= ODP_PKTIO_MACADDR_MAXSIZE);
}

static uint32_t pktio_pkt_set_seq(odp_packet_t pkt)
{
	static uint32_t tstseq;
	size_t off;
	pkt_head_t head;
	pkt_tail_t tail;

	off = odp_packet_l4_offset(pkt);
	if (off == ODP_PACKET_OFFSET_INVALID) {
		CU_FAIL("packet L4 offset not set");
		return TEST_SEQ_INVALID;
	}

	head.magic = TEST_SEQ_MAGIC;
	head.seq   = tstseq;

	off += ODPH_UDPHDR_LEN;
	if (odp_packet_copy_from_mem(pkt, off, sizeof(head), &head) != 0)
		return TEST_SEQ_INVALID;

	tail.magic = TEST_SEQ_MAGIC;
	off = odp_packet_len(pkt) - sizeof(pkt_tail_t);
	if (odp_packet_copy_from_mem(pkt, off, sizeof(tail), &tail) != 0)
		return TEST_SEQ_INVALID;

	tstseq++;

	return head.seq;
}

static uint32_t pktio_pkt_seq(odp_packet_t pkt)
{
	size_t off;
	uint32_t seq = TEST_SEQ_INVALID;
	pkt_head_t head;
	pkt_tail_t tail;

	if (pkt == ODP_PACKET_INVALID) {
		fprintf(stderr, "error: pkt invalid\n");
		return TEST_SEQ_INVALID;
	}

	off = odp_packet_l4_offset(pkt);
	if (off ==  ODP_PACKET_OFFSET_INVALID) {
		fprintf(stderr, "error: offset invalid\n");
		return TEST_SEQ_INVALID;
	}

	off += ODPH_UDPHDR_LEN;
	if (odp_packet_copy_to_mem(pkt, off, sizeof(head), &head) != 0) {
		fprintf(stderr, "error: header copy failed\n");
		return TEST_SEQ_INVALID;
	}

	if (head.magic != TEST_SEQ_MAGIC) {
		fprintf(stderr, "error: header magic invalid %" PRIu32 "\n",
			head.magic);
		return TEST_SEQ_INVALID;
	}

	if (odp_packet_len(pkt) == packet_len) {
		off = packet_len - sizeof(tail);
		if (odp_packet_copy_to_mem(pkt, off, sizeof(tail),
					   &tail) != 0) {
			fprintf(stderr, "error: header copy failed\n");
			return TEST_SEQ_INVALID;
		}

		if (tail.magic == TEST_SEQ_MAGIC) {
			seq = head.seq;
			CU_ASSERT(seq != TEST_SEQ_INVALID);
		} else {
			fprintf(stderr,
				"error: tail magic invalid %" PRIu32 "\n",
				tail.magic);
		}
	} else {
		fprintf(stderr,
			"error: packet length invalid: "
			"%" PRIu32 "(%" PRIu32 ")\n",
			odp_packet_len(pkt), packet_len);
	}

	return seq;
}

static uint32_t pktio_init_packet(odp_packet_t pkt)
{
	odph_ethhdr_t *eth;
	odph_ipv4hdr_t *ip;
	odph_udphdr_t *udp;
	char *buf;
	uint16_t seq;
	uint8_t src_mac[ODP_PKTIO_MACADDR_MAXSIZE] = PKTIO_SRC_MAC;
	uint8_t dst_mac[ODP_PKTIO_MACADDR_MAXSIZE] = PKTIO_DST_MAC;
	int pkt_len = odp_packet_len(pkt);

	buf = odp_packet_data(pkt);

	/* Ethernet */
	odp_packet_l2_offset_set(pkt, 0);
	eth = (odph_ethhdr_t *)buf;
	memcpy(eth->src.addr, src_mac, ODPH_ETHADDR_LEN);
	memcpy(eth->dst.addr, dst_mac, ODPH_ETHADDR_LEN);
	eth->type = odp_cpu_to_be_16(ODPH_ETHTYPE_IPV4);

	/* IP */
	odp_packet_l3_offset_set(pkt, ODPH_ETHHDR_LEN);
	ip = (odph_ipv4hdr_t *)(buf + ODPH_ETHHDR_LEN);
	ip->dst_addr = odp_cpu_to_be_32(0x0a000064);
	ip->src_addr = odp_cpu_to_be_32(0x0a000001);
	ip->ver_ihl = ODPH_IPV4 << 4 | ODPH_IPV4HDR_IHL_MIN;
	ip->tot_len = odp_cpu_to_be_16(pkt_len - ODPH_ETHHDR_LEN);
	ip->ttl = 128;
	ip->proto = ODPH_IPPROTO_UDP;
	seq = odp_atomic_fetch_inc_u32(&ip_seq);
	ip->id = odp_cpu_to_be_16(seq);
	ip->chksum = 0;
	odph_ipv4_csum_update(pkt);

	/* UDP */
	odp_packet_l4_offset_set(pkt, ODPH_ETHHDR_LEN + ODPH_IPV4HDR_LEN);
	udp = (odph_udphdr_t *)(buf + ODPH_ETHHDR_LEN + ODPH_IPV4HDR_LEN);
	udp->src_port = odp_cpu_to_be_16(12049);
	udp->dst_port = odp_cpu_to_be_16(12050);
	udp->length = odp_cpu_to_be_16(pkt_len -
				       ODPH_ETHHDR_LEN - ODPH_IPV4HDR_LEN);
	udp->chksum = 0;

	return pktio_pkt_set_seq(pkt);
}

static int pktio_fixup_checksums(odp_packet_t pkt)
{
	odph_ipv4hdr_t *ip;
	odph_udphdr_t *udp;
	uint32_t len;

	ip = (odph_ipv4hdr_t *)odp_packet_l3_ptr(pkt, &len);

	if (ip->proto != ODPH_IPPROTO_UDP) {
		CU_FAIL("unexpected L4 protocol");
		return -1;
	}

	udp = (odph_udphdr_t *)odp_packet_l4_ptr(pkt, &len);

	ip->chksum = 0;
	odph_ipv4_csum_update(pkt);
	udp->chksum = 0;
	udp->chksum = odph_ipv4_udp_chksum(pkt);

	return 0;
}

static int default_pool_create(void)
{
	odp_pool_param_t params;
	odp_pool_capability_t pool_capa;
	char pool_name[ODP_POOL_NAME_LEN];

	if (odp_pool_capability(&pool_capa) != 0)
		return -1;

	if (default_pkt_pool != ODP_POOL_INVALID)
		return -1;

	odp_pool_param_init(&params);
	set_pool_len(&params, &pool_capa);
	params.pkt.num     = PKT_BUF_NUM;
	params.type        = ODP_POOL_PACKET;

	snprintf(pool_name, sizeof(pool_name),
		 "pkt_pool_default_%d", pool_segmentation);
	default_pkt_pool = odp_pool_create(pool_name, &params);
	if (default_pkt_pool == ODP_POOL_INVALID)
		return -1;

	return 0;
}

static odp_pktio_t create_pktio(int iface_idx, odp_pktin_mode_t imode,
				odp_pktout_mode_t omode)
{
	odp_pktio_t pktio;
	odp_pktio_param_t pktio_param;
	odp_pktin_queue_param_t pktin_param;
	const char *iface = iface_name[iface_idx];

	odp_pktio_param_init(&pktio_param);

	pktio_param.in_mode = imode;
	pktio_param.out_mode = omode;

	pktio = odp_pktio_open(iface, pool[iface_idx], &pktio_param);
	CU_ASSERT_FATAL(pktio != ODP_PKTIO_INVALID);
	CU_ASSERT(odp_pktio_to_u64(pktio) !=
		  odp_pktio_to_u64(ODP_PKTIO_INVALID));

	odp_pktin_queue_param_init(&pktin_param);

	/* Atomic queue when in scheduled mode */
	pktin_param.queue_param.sched.sync = ODP_SCHED_SYNC_ATOMIC;

	/* By default, single input and output queue in all modes. Config can
	 * be overridden before starting the interface. */
	CU_ASSERT(odp_pktin_queue_config(pktio, &pktin_param) == 0);
	CU_ASSERT(odp_pktout_queue_config(pktio, NULL) == 0);

	if (wait_for_network)
		odp_time_wait_ns(ODP_TIME_SEC_IN_NS / 4);

	return pktio;
}

static int flush_input_queue(odp_pktio_t pktio, odp_pktin_mode_t imode)
{
	odp_event_t ev;
	odp_queue_t queue = ODP_QUEUE_INVALID;

	if (imode == ODP_PKTIN_MODE_QUEUE) {
		/* Assert breaks else-if without brackets */
		CU_ASSERT_FATAL(odp_pktin_event_queue(pktio, &queue, 1) == 1);
	} else if (imode == ODP_PKTIN_MODE_DIRECT) {
		return 0;
	}

	/* flush any pending events */
	while (1) {
		if (queue != ODP_QUEUE_INVALID)
			ev = odp_queue_deq(queue);
		else
			ev = odp_schedule(NULL, ODP_SCHED_NO_WAIT);

		if (ev != ODP_EVENT_INVALID)
			odp_event_free(ev);
		else
			break;
	}

	return 0;
}

static int create_packets(odp_packet_t pkt_tbl[], uint32_t pkt_seq[], int num,
			  odp_pktio_t pktio_src, odp_pktio_t pktio_dst)
{
	int i;

	for (i = 0; i < num; i++) {
		pkt_tbl[i] = odp_packet_alloc(default_pkt_pool, packet_len);
		if (pkt_tbl[i] == ODP_PACKET_INVALID)
			break;

		pkt_seq[i] = pktio_init_packet(pkt_tbl[i]);
		if (pkt_seq[i] == TEST_SEQ_INVALID) {
			odp_packet_free(pkt_tbl[i]);
			break;
		}

		pktio_pkt_set_macs(pkt_tbl[i], pktio_src, pktio_dst);

		if (pktio_fixup_checksums(pkt_tbl[i]) != 0) {
			odp_packet_free(pkt_tbl[i]);
			break;
		}
	}

	return i;
}

static int get_packets(pktio_info_t *pktio_rx, odp_packet_t pkt_tbl[],
		       int num, txrx_mode_e mode)
{
	odp_event_t evt_tbl[num];
	int num_evts = 0;
	int num_pkts = 0;
	int i;

	if (pktio_rx->in_mode == ODP_PKTIN_MODE_DIRECT) {
		odp_pktin_queue_t pktin;

		CU_ASSERT_FATAL(odp_pktin_queue(pktio_rx->id, &pktin, 1) == 1);
		return odp_pktin_recv(pktin, pkt_tbl, num);
	}

	if (mode == TXRX_MODE_MULTI) {
		if (pktio_rx->in_mode == ODP_PKTIN_MODE_QUEUE)
			num_evts = odp_queue_deq_multi(pktio_rx->inq, evt_tbl,
						       num);
		else
			num_evts = odp_schedule_multi(NULL, ODP_SCHED_NO_WAIT,
						      evt_tbl, num);
	} else {
		odp_event_t evt_tmp;

		if (pktio_rx->in_mode == ODP_PKTIN_MODE_QUEUE)
			evt_tmp = odp_queue_deq(pktio_rx->inq);
		else
			evt_tmp = odp_schedule(NULL, ODP_SCHED_NO_WAIT);

		if (evt_tmp != ODP_EVENT_INVALID)
			evt_tbl[num_evts++] = evt_tmp;
	}

	/* convert events to packets, discarding any non-packet events */
	for (i = 0; i < num_evts; ++i) {
		if (odp_event_type(evt_tbl[i]) == ODP_EVENT_PACKET)
			pkt_tbl[num_pkts++] = odp_packet_from_event(evt_tbl[i]);
		else
			odp_event_free(evt_tbl[i]);
	}

	return num_pkts;
}

static int wait_for_packets(pktio_info_t *pktio_rx, odp_packet_t pkt_tbl[],
			    uint32_t seq_tbl[], int num, txrx_mode_e mode,
			    uint64_t ns)
{
	odp_time_t wait_time, end;
	int num_rx = 0;
	int i;
	odp_packet_t pkt_tmp[num];

	wait_time = odp_time_local_from_ns(ns);
	end = odp_time_sum(odp_time_local(), wait_time);

	do {
		int n = get_packets(pktio_rx, pkt_tmp, num - num_rx, mode);

		if (n < 0)
			break;

		for (i = 0; i < n; ++i) {
			if (pktio_pkt_seq(pkt_tmp[i]) == seq_tbl[num_rx])
				pkt_tbl[num_rx++] = pkt_tmp[i];
			else
				odp_packet_free(pkt_tmp[i]);
		}
	} while (num_rx < num && odp_time_cmp(end, odp_time_local()) > 0);

	return num_rx;
}

static int recv_packets_tmo(odp_pktio_t pktio, odp_packet_t pkt_tbl[],
			    uint32_t seq_tbl[], int num, recv_tmo_mode_e mode,
			    uint64_t tmo, uint64_t ns)
{
	odp_packet_t pkt_tmp[num];
	odp_pktin_queue_t pktin[MAX_QUEUES];
	odp_time_t ts1, ts2;
	int num_rx = 0;
	int num_q;
	int i;
	int n;
	unsigned from_val;
	unsigned *from = NULL;

	if (mode == RECV_MQ_TMO)
		from = &from_val;

	num_q = odp_pktin_queue(pktio, pktin, MAX_QUEUES);
	CU_ASSERT_FATAL(num_q > 0);

	/** Multiple odp_pktin_recv_tmo()/odp_pktin_recv_mq_tmo() calls may be
	 *  required to discard possible non-test packets. */
	do {
		ts1 = odp_time_global();
		if (mode == RECV_TMO)
			n = odp_pktin_recv_tmo(pktin[0], pkt_tmp, num - num_rx,
					       tmo);
		else
			n = odp_pktin_recv_mq_tmo(pktin, (unsigned)num_q,
						  from, pkt_tmp,
						  num - num_rx, tmo);
		ts2 = odp_time_global();

		if (n <= 0)
			break;
		for (i = 0; i < n; i++) {
			if (pktio_pkt_seq(pkt_tmp[i]) == seq_tbl[num_rx])
				pkt_tbl[num_rx++] = pkt_tmp[i];
			else
				odp_packet_free(pkt_tmp[i]);
		}
		if (mode == RECV_MQ_TMO)
			CU_ASSERT(from_val < (unsigned)num_q);
	} while (num_rx < num);

	if (tmo == ODP_PKTIN_WAIT)
		CU_ASSERT(num_rx == num);
	if (num_rx < num)
		CU_ASSERT(odp_time_to_ns(odp_time_diff(ts2, ts1)) >=  ns);

	return num_rx;
}

static int send_packets(odp_pktout_queue_t pktout,
			odp_packet_t *pkt_tbl, unsigned pkts)
{
	int ret;
	unsigned sent = 0;

	while (sent < pkts) {
		ret = odp_pktout_send(pktout, &pkt_tbl[sent], pkts - sent);

		if (ret < 0) {
			CU_FAIL_FATAL("failed to send test packet");
			return -1;
		}

		sent += ret;
	}

	return 0;
}

static int send_packet_events(odp_queue_t queue,
			      odp_packet_t *pkt_tbl, unsigned pkts)
{
	int ret;
	unsigned i;
	unsigned sent = 0;
	odp_event_t ev_tbl[pkts];

	for (i = 0; i < pkts; i++)
		ev_tbl[i] = odp_packet_to_event(pkt_tbl[i]);

	while (sent < pkts) {
		ret = odp_queue_enq_multi(queue, &ev_tbl[sent], pkts - sent);

		if (ret < 0) {
			CU_FAIL_FATAL("failed to send test packet as events");
			return -1;
		}

		sent += ret;
	}

	return 0;
}

static void pktio_txrx_multi(pktio_info_t *pktio_a, pktio_info_t *pktio_b,
			     int num_pkts, txrx_mode_e mode)
{
	odp_packet_t tx_pkt[num_pkts];
	odp_packet_t rx_pkt[num_pkts];
	uint32_t tx_seq[num_pkts];
	int i, ret, num_rx;

	if (packet_len == USE_MTU) {
		odp_pool_capability_t pool_capa;
		uint32_t mtu;

		mtu = odp_pktio_mtu(pktio_a->id);
		if (odp_pktio_mtu(pktio_b->id) < mtu)
			mtu = odp_pktio_mtu(pktio_b->id);
		CU_ASSERT_FATAL(mtu > 0);
		packet_len = mtu;
		if (packet_len > PKT_LEN_MAX)
			packet_len = PKT_LEN_MAX;

		CU_ASSERT_FATAL(odp_pool_capability(&pool_capa) == 0);

		if (pool_capa.pkt.max_len &&
		    packet_len > pool_capa.pkt.max_len)
			packet_len = pool_capa.pkt.max_len;
	}

	/* generate test packets to send */
	ret = create_packets(tx_pkt, tx_seq, num_pkts, pktio_a->id,
			     pktio_b->id);
	if (ret != num_pkts) {
		CU_FAIL("failed to generate test packets");
		return;
	}

	/* send packet(s) out */
	if (mode == TXRX_MODE_SINGLE) {
		for (i = 0; i < num_pkts; ++i) {
			ret = odp_pktout_send(pktio_a->pktout, &tx_pkt[i], 1);
			if (ret != 1) {
				CU_FAIL_FATAL("failed to send test packet");
				odp_packet_free(tx_pkt[i]);
				return;
			}
		}
	} else if (mode == TXRX_MODE_MULTI) {
		send_packets(pktio_a->pktout, tx_pkt, num_pkts);
	} else {
		send_packet_events(pktio_a->queue_out, tx_pkt, num_pkts);
	}

	/* and wait for them to arrive back */
	num_rx = wait_for_packets(pktio_b, rx_pkt, tx_seq,
				  num_pkts, mode, ODP_TIME_SEC_IN_NS);
	CU_ASSERT(num_rx == num_pkts);

	for (i = 0; i < num_rx; ++i) {
		CU_ASSERT_FATAL(rx_pkt[i] != ODP_PACKET_INVALID);
		CU_ASSERT(odp_packet_input(rx_pkt[i]) == pktio_b->id);
		CU_ASSERT(odp_packet_has_error(rx_pkt[i]) == 0);
		odp_packet_free(rx_pkt[i]);
	}
}

static void test_txrx(odp_pktin_mode_t in_mode, int num_pkts,
		      txrx_mode_e mode)
{
	int ret, i, if_b;
	pktio_info_t pktios[MAX_NUM_IFACES];
	pktio_info_t *io;

	/* create pktios and associate input/output queues */
	for (i = 0; i < num_ifaces; ++i) {
		odp_pktout_queue_t pktout;
		odp_queue_t queue;
		odp_pktout_mode_t out_mode = ODP_PKTOUT_MODE_DIRECT;

		if (mode == TXRX_MODE_MULTI_EVENT)
			out_mode = ODP_PKTOUT_MODE_QUEUE;

		io = &pktios[i];

		io->name = iface_name[i];
		io->id   = create_pktio(i, in_mode, out_mode);
		if (io->id == ODP_PKTIO_INVALID) {
			CU_FAIL("failed to open iface");
			return;
		}

		if (mode == TXRX_MODE_MULTI_EVENT) {
			CU_ASSERT_FATAL(odp_pktout_event_queue(io->id,
							       &queue, 1) == 1);
		} else {
			CU_ASSERT_FATAL(odp_pktout_queue(io->id,
							 &pktout, 1) == 1);
			io->pktout = pktout;
			queue = ODP_QUEUE_INVALID;
		}

		io->queue_out = queue;
		io->in_mode   = in_mode;

		if (in_mode == ODP_PKTIN_MODE_QUEUE) {
			CU_ASSERT_FATAL(odp_pktin_event_queue(io->id, &queue, 1)
					== 1);
			io->inq = queue;
		} else {
			io->inq = ODP_QUEUE_INVALID;
		}

		ret = odp_pktio_start(io->id);
		CU_ASSERT(ret == 0);

		_pktio_wait_linkup(io->id);
	}

	/* if we have two interfaces then send through one and receive on
	 * another but if there's only one assume it's a loopback */
	if_b = (num_ifaces == 1) ? 0 : 1;
	pktio_txrx_multi(&pktios[0], &pktios[if_b], num_pkts, mode);

	for (i = 0; i < num_ifaces; ++i) {
		ret = odp_pktio_stop(pktios[i].id);
		CU_ASSERT_FATAL(ret == 0);
		flush_input_queue(pktios[i].id, in_mode);
		ret = odp_pktio_close(pktios[i].id);
		CU_ASSERT(ret == 0);
	}
}

void pktio_test_plain_queue(void)
{
	test_txrx(ODP_PKTIN_MODE_QUEUE, 1, TXRX_MODE_SINGLE);
	test_txrx(ODP_PKTIN_MODE_QUEUE, TX_BATCH_LEN, TXRX_MODE_SINGLE);
}

void pktio_test_plain_multi(void)
{
	test_txrx(ODP_PKTIN_MODE_QUEUE, TX_BATCH_LEN, TXRX_MODE_MULTI);
	test_txrx(ODP_PKTIN_MODE_QUEUE, 1, TXRX_MODE_MULTI);
}

void pktio_test_plain_multi_event(void)
{
	test_txrx(ODP_PKTIN_MODE_QUEUE, 1, TXRX_MODE_MULTI_EVENT);
	test_txrx(ODP_PKTIN_MODE_QUEUE, TX_BATCH_LEN, TXRX_MODE_MULTI_EVENT);
}

void pktio_test_sched_queue(void)
{
	test_txrx(ODP_PKTIN_MODE_SCHED, 1, TXRX_MODE_SINGLE);
	test_txrx(ODP_PKTIN_MODE_SCHED, TX_BATCH_LEN, TXRX_MODE_SINGLE);
}

void pktio_test_sched_multi(void)
{
	test_txrx(ODP_PKTIN_MODE_SCHED, TX_BATCH_LEN, TXRX_MODE_MULTI);
	test_txrx(ODP_PKTIN_MODE_SCHED, 1, TXRX_MODE_MULTI);
}

void pktio_test_sched_multi_event(void)
{
	test_txrx(ODP_PKTIN_MODE_SCHED, 1, TXRX_MODE_MULTI_EVENT);
	test_txrx(ODP_PKTIN_MODE_SCHED, TX_BATCH_LEN, TXRX_MODE_MULTI_EVENT);
}

void pktio_test_recv(void)
{
	test_txrx(ODP_PKTIN_MODE_DIRECT, 1, TXRX_MODE_SINGLE);
}

void pktio_test_recv_multi(void)
{
	test_txrx(ODP_PKTIN_MODE_DIRECT, TX_BATCH_LEN, TXRX_MODE_MULTI);
}

void pktio_test_recv_multi_event(void)
{
	test_txrx(ODP_PKTIN_MODE_DIRECT, 1, TXRX_MODE_MULTI_EVENT);
	test_txrx(ODP_PKTIN_MODE_DIRECT, TX_BATCH_LEN, TXRX_MODE_MULTI_EVENT);
}

void pktio_test_recv_queue(void)
{
	odp_pktio_t pktio_tx, pktio_rx;
	odp_pktio_t pktio[MAX_NUM_IFACES];
	odp_pktio_capability_t capa;
	odp_pktin_queue_param_t in_queue_param;
	odp_pktout_queue_param_t out_queue_param;
	odp_pktout_queue_t pktout_queue[MAX_QUEUES];
	odp_pktin_queue_t pktin_queue[MAX_QUEUES];
	odp_packet_t pkt_tbl[TX_BATCH_LEN];
	odp_packet_t tmp_pkt[TX_BATCH_LEN];
	uint32_t pkt_seq[TX_BATCH_LEN];
	odp_time_t wait_time, end;
	int num_rx = 0;
	int num_queues;
	int ret;
	int i;

	CU_ASSERT_FATAL(num_ifaces >= 1);

	/* Open and configure interfaces */
	for (i = 0; i < num_ifaces; ++i) {
		pktio[i] = create_pktio(i, ODP_PKTIN_MODE_DIRECT,
					ODP_PKTOUT_MODE_DIRECT);
		CU_ASSERT_FATAL(pktio[i] != ODP_PKTIO_INVALID);

		CU_ASSERT_FATAL(odp_pktio_capability(pktio[i], &capa) == 0);

		odp_pktin_queue_param_init(&in_queue_param);
		num_queues = capa.max_input_queues;
		in_queue_param.num_queues  = num_queues;
		in_queue_param.hash_enable = (num_queues > 1) ? 1 : 0;
		in_queue_param.hash_proto.proto.ipv4_udp = 1;

		ret = odp_pktin_queue_config(pktio[i], &in_queue_param);
		CU_ASSERT_FATAL(ret == 0);

		odp_pktout_queue_param_init(&out_queue_param);
		out_queue_param.num_queues  = capa.max_output_queues;

		ret = odp_pktout_queue_config(pktio[i], &out_queue_param);
		CU_ASSERT_FATAL(ret == 0);

		CU_ASSERT_FATAL(odp_pktio_start(pktio[i]) == 0);
	}

	for (i = 0; i < num_ifaces; ++i)
		_pktio_wait_linkup(pktio[i]);

	pktio_tx = pktio[0];
	if (num_ifaces > 1)
		pktio_rx = pktio[1];
	else
		pktio_rx = pktio_tx;

	/* Allocate and initialize test packets */
	ret = create_packets(pkt_tbl, pkt_seq, TX_BATCH_LEN, pktio_tx,
			     pktio_rx);
	if (ret != TX_BATCH_LEN) {
		CU_FAIL("Failed to generate test packets");
		return;
	}

	/* Send packets */
	num_queues = odp_pktout_queue(pktio_tx, pktout_queue, MAX_QUEUES);
	CU_ASSERT_FATAL(num_queues > 0);
	if (num_queues > MAX_QUEUES)
		num_queues = MAX_QUEUES;

	ret = odp_pktout_send(pktout_queue[num_queues - 1], pkt_tbl,
			      TX_BATCH_LEN);
	CU_ASSERT_FATAL(ret == TX_BATCH_LEN);

	/* Receive packets */
	num_queues = odp_pktin_queue(pktio_rx, pktin_queue, MAX_QUEUES);
	CU_ASSERT_FATAL(num_queues > 0);
	if (num_queues > MAX_QUEUES)
		num_queues = MAX_QUEUES;

	wait_time = odp_time_local_from_ns(ODP_TIME_SEC_IN_NS);
	end = odp_time_sum(odp_time_local(), wait_time);
	do {
		int n = 0;

		for (i = 0; i < num_queues; i++) {
			n = odp_pktin_recv(pktin_queue[i], tmp_pkt,
					   TX_BATCH_LEN);
			if (n != 0)
				break;
		}
		if (n < 0)
			break;
		for (i = 0; i < n; i++) {
			if (pktio_pkt_seq(tmp_pkt[i]) == pkt_seq[num_rx])
				pkt_tbl[num_rx++] = tmp_pkt[i];
			else
				odp_packet_free(tmp_pkt[i]);
		}
	} while (num_rx < TX_BATCH_LEN &&
		 odp_time_cmp(end, odp_time_local()) > 0);

	CU_ASSERT(num_rx == TX_BATCH_LEN);

	for (i = 0; i < num_rx; i++)
		odp_packet_free(pkt_tbl[i]);

	for (i = 0; i < num_ifaces; i++) {
		CU_ASSERT_FATAL(odp_pktio_stop(pktio[i]) == 0);
		CU_ASSERT_FATAL(odp_pktio_close(pktio[i]) == 0);
	}
}

static void test_recv_tmo(recv_tmo_mode_e mode)
{
	odp_pktio_t pktio_tx, pktio_rx;
	odp_pktio_t pktio[MAX_NUM_IFACES];
	odp_pktio_capability_t capa;
	odp_pktin_queue_param_t in_queue_param;
	odp_pktout_queue_t pktout_queue;
	int test_pkt_count = 6;
	odp_packet_t pkt_tbl[test_pkt_count];
	uint32_t pkt_seq[test_pkt_count];
	uint64_t ns;
	unsigned num_q;
	int ret;
	int i;

	CU_ASSERT_FATAL(num_ifaces >= 1);

	/* Open and configure interfaces */
	for (i = 0; i < num_ifaces; ++i) {
		pktio[i] = create_pktio(i, ODP_PKTIN_MODE_DIRECT,
					ODP_PKTOUT_MODE_DIRECT);
		CU_ASSERT_FATAL(pktio[i] != ODP_PKTIO_INVALID);

		CU_ASSERT_FATAL(odp_pktio_capability(pktio[i], &capa) == 0);

		odp_pktin_queue_param_init(&in_queue_param);
		if (mode == RECV_TMO)
			num_q = 1;
		else
			num_q = (capa.max_input_queues < MAX_QUEUES) ?
					capa.max_input_queues : MAX_QUEUES;
		in_queue_param.num_queues  = num_q;
		in_queue_param.hash_enable = (num_q > 1) ? 1 : 0;
		in_queue_param.hash_proto.proto.ipv4_udp = 1;

		ret = odp_pktin_queue_config(pktio[i], &in_queue_param);
		CU_ASSERT_FATAL(ret == 0);

		CU_ASSERT_FATAL(odp_pktio_start(pktio[i]) == 0);
	}

	for (i = 0; i < num_ifaces; i++)
		_pktio_wait_linkup(pktio[i]);

	pktio_tx = pktio[0];
	pktio_rx = (num_ifaces > 1) ? pktio[1] : pktio_tx;

	ret = odp_pktout_queue(pktio_tx, &pktout_queue, 1);
	CU_ASSERT_FATAL(ret > 0);

	memset(pkt_seq, 0, sizeof(pkt_seq));

	/* No packets sent yet, so should wait */
	ns = 100 * ODP_TIME_MSEC_IN_NS;
	ret = recv_packets_tmo(pktio_rx, &pkt_tbl[0], &pkt_seq[0], 1, mode,
			       odp_pktin_wait_time(ns), ns);
	CU_ASSERT(ret == 0);

	ret = create_packets(pkt_tbl, pkt_seq, test_pkt_count, pktio_tx,
			     pktio_rx);
	CU_ASSERT_FATAL(ret == test_pkt_count);

	ret = odp_pktout_send(pktout_queue, pkt_tbl, test_pkt_count);
	CU_ASSERT_FATAL(ret == test_pkt_count);

	ret = recv_packets_tmo(pktio_rx, &pkt_tbl[0], &pkt_seq[0], 1, mode,
			       ODP_PKTIN_WAIT, 0);
	CU_ASSERT_FATAL(ret == 1);

	ret = recv_packets_tmo(pktio_rx, &pkt_tbl[1], &pkt_seq[1], 1, mode,
			       ODP_PKTIN_NO_WAIT, 0);
	CU_ASSERT_FATAL(ret == 1);

	ret = recv_packets_tmo(pktio_rx, &pkt_tbl[2], &pkt_seq[2], 1, mode,
			       odp_pktin_wait_time(0), 0);
	CU_ASSERT_FATAL(ret == 1);

	ret = recv_packets_tmo(pktio_rx, &pkt_tbl[3], &pkt_seq[3], 3, mode,
			       odp_pktin_wait_time(ns), ns);
	CU_ASSERT_FATAL(ret == 3);

	for (i = 0; i < test_pkt_count; i++)
		odp_packet_free(pkt_tbl[i]);

	for (i = 0; i < num_ifaces; i++) {
		CU_ASSERT_FATAL(odp_pktio_stop(pktio[i]) == 0);
		CU_ASSERT_FATAL(odp_pktio_close(pktio[i]) == 0);
	}
}

void pktio_test_recv_tmo(void)
{
	test_recv_tmo(RECV_TMO);
}

void pktio_test_recv_mq_tmo(void)
{
	test_recv_tmo(RECV_MQ_TMO);
	test_recv_tmo(RECV_MQ_TMO_NO_IDX);
}

void pktio_test_recv_mtu(void)
{
	packet_len = USE_MTU;
	pktio_test_sched_multi();
	packet_len = PKT_LEN_NORMAL;
}

void pktio_test_mtu(void)
{
	int ret;
	uint32_t mtu;

	odp_pktio_t pktio = create_pktio(0, ODP_PKTIN_MODE_SCHED,
					 ODP_PKTOUT_MODE_DIRECT);
	CU_ASSERT_FATAL(pktio != ODP_PKTIO_INVALID);

	mtu = odp_pktio_mtu(pktio);
	CU_ASSERT(mtu > 0);

	printf(" %" PRIu32 " ",  mtu);

	ret = odp_pktio_close(pktio);
	CU_ASSERT(ret == 0);
}

void pktio_test_promisc(void)
{
	int ret;
	odp_pktio_capability_t capa;

	odp_pktio_t pktio = create_pktio(0, ODP_PKTIN_MODE_SCHED,
					 ODP_PKTOUT_MODE_DIRECT);
	CU_ASSERT_FATAL(pktio != ODP_PKTIO_INVALID);

	ret = odp_pktio_promisc_mode(pktio);
	CU_ASSERT(ret >= 0);

	CU_ASSERT_FATAL(odp_pktio_capability(pktio, &capa) == 0);
	if (!capa.set_op.op.promisc_mode) {
		printf("promiscuous mode not supported\n");
		ret = odp_pktio_close(pktio);
		CU_ASSERT(ret == 0);
		return;
	}

	ret = odp_pktio_promisc_mode_set(pktio, 1);
	CU_ASSERT(0 == ret);

	/* Verify that promisc mode set */
	ret = odp_pktio_promisc_mode(pktio);
	CU_ASSERT(1 == ret);

	ret = odp_pktio_promisc_mode_set(pktio, 0);
	CU_ASSERT(0 == ret);

	/* Verify that promisc mode is not set */
	ret = odp_pktio_promisc_mode(pktio);
	CU_ASSERT(0 == ret);

	ret = odp_pktio_close(pktio);
	CU_ASSERT(ret == 0);
}

void pktio_test_mac(void)
{
	unsigned char mac_addr[ODP_PKTIO_MACADDR_MAXSIZE];
	int mac_len;
	int ret;
	odp_pktio_t pktio;

	pktio = create_pktio(0, ODP_PKTIN_MODE_SCHED,
			     ODP_PKTOUT_MODE_DIRECT);
	CU_ASSERT_FATAL(pktio != ODP_PKTIO_INVALID);

	printf("testing mac for %s\n", iface_name[0]);

	mac_len = odp_pktio_mac_addr(pktio, mac_addr,
				     ODP_PKTIO_MACADDR_MAXSIZE);
	CU_ASSERT(ODPH_ETHADDR_LEN == mac_len);
	CU_ASSERT(ODP_PKTIO_MACADDR_MAXSIZE >= mac_len);

	printf(" %X:%X:%X:%X:%X:%X ",
	       mac_addr[0], mac_addr[1], mac_addr[2],
	       mac_addr[3], mac_addr[4], mac_addr[5]);

	/* Fail case: wrong addr_size. Expected <0. */
	mac_len = odp_pktio_mac_addr(pktio, mac_addr, 2);
	CU_ASSERT(mac_len < 0);

	ret = odp_pktio_close(pktio);
	CU_ASSERT(0 == ret);
}

void pktio_test_open(void)
{
	odp_pktio_t pktio;
	odp_pktio_param_t pktio_param;
	int i;

	/* test the sequence open->close->open->close() */
	for (i = 0; i < 2; ++i) {
		pktio = create_pktio(0, ODP_PKTIN_MODE_SCHED,
				     ODP_PKTOUT_MODE_DIRECT);
		CU_ASSERT_FATAL(pktio != ODP_PKTIO_INVALID);
		CU_ASSERT(odp_pktio_close(pktio) == 0);
	}

	odp_pktio_param_init(&pktio_param);
	pktio_param.in_mode = ODP_PKTIN_MODE_SCHED;

	pktio = odp_pktio_open("nothere", default_pkt_pool, &pktio_param);
	CU_ASSERT(pktio == ODP_PKTIO_INVALID);
}

void pktio_test_lookup(void)
{
	odp_pktio_t pktio, pktio_inval;
	odp_pktio_param_t pktio_param;

	odp_pktio_param_init(&pktio_param);
	pktio_param.in_mode = ODP_PKTIN_MODE_SCHED;

	pktio = odp_pktio_open(iface_name[0], default_pkt_pool, &pktio_param);
	CU_ASSERT(pktio != ODP_PKTIO_INVALID);

	CU_ASSERT(odp_pktio_lookup(iface_name[0]) == pktio);

	pktio_inval = odp_pktio_open(iface_name[0], default_pkt_pool,
				     &pktio_param);
	CU_ASSERT(odp_errno() != 0);
	CU_ASSERT(pktio_inval == ODP_PKTIO_INVALID);

	CU_ASSERT(odp_pktio_close(pktio) == 0);

	CU_ASSERT(odp_pktio_lookup(iface_name[0]) == ODP_PKTIO_INVALID);
}

void pktio_test_index(void)
{
	odp_pktio_t pktio, pktio_inval = ODP_PKTIO_INVALID;
	odp_pktio_param_t pktio_param;
	int ndx;

	odp_pktio_param_init(&pktio_param);
	pktio_param.in_mode = ODP_PKTIN_MODE_SCHED;

	pktio = odp_pktio_open(iface_name[0], default_pkt_pool, &pktio_param);
	CU_ASSERT(pktio != ODP_PKTIO_INVALID);

	ndx = odp_pktio_index(pktio);
	CU_ASSERT(ndx >= 0);
	CU_ASSERT(odp_pktio_index(pktio_inval) < 0);

	CU_ASSERT(odp_pktio_close(pktio) == 0);
	CU_ASSERT(odp_pktio_index(pktio) < 0);
}

static void pktio_test_print(void)
{
	odp_pktio_t pktio;
	int i;

	for (i = 0; i < num_ifaces; ++i) {
		pktio = create_pktio(i, ODP_PKTIN_MODE_QUEUE,
				     ODP_PKTOUT_MODE_DIRECT);
		CU_ASSERT_FATAL(pktio != ODP_PKTIO_INVALID);

		/* Print pktio debug info and test that the
		 * odp_pktio_print() function is implemented. */
		odp_pktio_print(pktio);

		CU_ASSERT(odp_pktio_close(pktio) == 0);
	}
}

void pktio_test_pktio_config(void)
{
	odp_pktio_t pktio;
	odp_pktio_capability_t capa;
	odp_pktio_config_t config;

	pktio = create_pktio(0, ODP_PKTIN_MODE_DIRECT, ODP_PKTOUT_MODE_DIRECT);
	CU_ASSERT_FATAL(pktio != ODP_PKTIO_INVALID);

	odp_pktio_config_init(&config);

	CU_ASSERT(config.parser.layer == ODP_PKTIO_PARSER_LAYER_ALL);

	CU_ASSERT(odp_pktio_config(pktio, NULL) == 0);

	CU_ASSERT(odp_pktio_config(pktio, &config) == 0);

	CU_ASSERT_FATAL(odp_pktio_capability(pktio, &capa) == 0);

	config = capa.config;
	CU_ASSERT(odp_pktio_config(pktio, &config) == 0);

	CU_ASSERT_FATAL(odp_pktio_close(pktio) == 0);
}

void pktio_test_info(void)
{
	odp_pktio_t pktio;
	odp_pktio_info_t pktio_info;
	int i;

	for (i = 0; i < num_ifaces; i++) {
		pktio = create_pktio(i, ODP_PKTIN_MODE_QUEUE,
				     ODP_PKTOUT_MODE_DIRECT);
		CU_ASSERT_FATAL(pktio != ODP_PKTIO_INVALID);

		CU_ASSERT_FATAL(odp_pktio_info(pktio, &pktio_info) == 0);

		printf("pktio %d\n  name   %s\n  driver %s\n", i,
		       pktio_info.name, pktio_info.drv_name);

		CU_ASSERT(strcmp(pktio_info.name, iface_name[i]) == 0);
		CU_ASSERT(pktio_info.pool == pool[i]);
		CU_ASSERT(pktio_info.param.in_mode == ODP_PKTIN_MODE_QUEUE);
		CU_ASSERT(pktio_info.param.out_mode == ODP_PKTOUT_MODE_DIRECT);

		CU_ASSERT(odp_pktio_info(ODP_PKTIO_INVALID, &pktio_info) < 0);

		CU_ASSERT(odp_pktio_close(pktio) == 0);
	}
}

void pktio_test_pktin_queue_config_direct(void)
{
	odp_pktio_t pktio;
	odp_pktio_capability_t capa;
	odp_pktin_queue_param_t queue_param;
	odp_pktin_queue_t pktin_queues[MAX_QUEUES];
	odp_queue_t in_queues[MAX_QUEUES];
	int num_queues;

	pktio = create_pktio(0, ODP_PKTIN_MODE_DIRECT, ODP_PKTOUT_MODE_DIRECT);
	CU_ASSERT_FATAL(pktio != ODP_PKTIO_INVALID);

	CU_ASSERT(odp_pktio_capability(ODP_PKTIO_INVALID, &capa) < 0);

	CU_ASSERT_FATAL(odp_pktio_capability(pktio, &capa) == 0 &&
			capa.max_input_queues > 0);
	num_queues = capa.max_input_queues;

	odp_pktin_queue_param_init(&queue_param);

	queue_param.hash_enable = (num_queues > 1) ? 1 : 0;
	queue_param.hash_proto.proto.ipv4_udp = 1;
	queue_param.num_queues  = num_queues;
	CU_ASSERT_FATAL(odp_pktin_queue_config(pktio, &queue_param) == 0);

	CU_ASSERT(odp_pktin_queue(pktio, pktin_queues, MAX_QUEUES)
		  == num_queues);
	CU_ASSERT(odp_pktin_event_queue(pktio, in_queues, MAX_QUEUES) < 0);

	queue_param.op_mode = ODP_PKTIO_OP_MT_UNSAFE;
	queue_param.num_queues  = 1;
	CU_ASSERT_FATAL(odp_pktin_queue_config(pktio, &queue_param) == 0);

	CU_ASSERT(odp_pktin_queue_config(ODP_PKTIO_INVALID, &queue_param) < 0);

	queue_param.num_queues = capa.max_input_queues + 1;
	CU_ASSERT(odp_pktin_queue_config(pktio, &queue_param) < 0);

	CU_ASSERT_FATAL(odp_pktio_close(pktio) == 0);
}

void pktio_test_pktin_queue_config_sched(void)
{
	odp_pktio_t pktio;
	odp_pktio_capability_t capa;
	odp_pktin_queue_param_t queue_param;
	odp_pktin_queue_t pktin_queues[MAX_QUEUES];
	odp_queue_t in_queues[MAX_QUEUES];
	int num_queues;

	pktio = create_pktio(0, ODP_PKTIN_MODE_SCHED, ODP_PKTOUT_MODE_DIRECT);
	CU_ASSERT_FATAL(pktio != ODP_PKTIO_INVALID);

	CU_ASSERT_FATAL(odp_pktio_capability(pktio, &capa) == 0 &&
			capa.max_input_queues > 0);
	num_queues = capa.max_input_queues;

	odp_pktin_queue_param_init(&queue_param);

	queue_param.hash_enable = (num_queues > 1) ? 1 : 0;
	queue_param.hash_proto.proto.ipv4_udp = 1;
	queue_param.num_queues = num_queues;
	queue_param.queue_param.sched.group = ODP_SCHED_GROUP_ALL;
	queue_param.queue_param.sched.sync = ODP_SCHED_SYNC_ATOMIC;
	CU_ASSERT_FATAL(odp_pktin_queue_config(pktio, &queue_param) == 0);

	CU_ASSERT(odp_pktin_event_queue(pktio, in_queues, MAX_QUEUES)
		  == num_queues);
	CU_ASSERT(odp_pktin_queue(pktio, pktin_queues, MAX_QUEUES) < 0);

	queue_param.num_queues = 1;
	CU_ASSERT_FATAL(odp_pktin_queue_config(pktio, &queue_param) == 0);

	queue_param.num_queues = capa.max_input_queues + 1;
	CU_ASSERT(odp_pktin_queue_config(pktio, &queue_param) < 0);

	CU_ASSERT_FATAL(odp_pktio_close(pktio) == 0);
}

void pktio_test_pktin_queue_config_queue(void)
{
	odp_pktio_t pktio;
	odp_pktio_capability_t capa;
	odp_pktin_queue_param_t queue_param;
	odp_pktin_queue_t pktin_queues[MAX_QUEUES];
	odp_queue_t in_queues[MAX_QUEUES];
	int num_queues;

	pktio = create_pktio(0, ODP_PKTIN_MODE_QUEUE, ODP_PKTOUT_MODE_DIRECT);
	CU_ASSERT_FATAL(pktio != ODP_PKTIO_INVALID);

	CU_ASSERT_FATAL(odp_pktio_capability(pktio, &capa) == 0 &&
			capa.max_input_queues > 0);
	num_queues = capa.max_input_queues;

	odp_pktin_queue_param_init(&queue_param);

	queue_param.hash_enable = (num_queues > 1) ? 1 : 0;
	queue_param.hash_proto.proto.ipv4_udp = 1;
	queue_param.num_queues  = num_queues;
	CU_ASSERT_FATAL(odp_pktin_queue_config(pktio, &queue_param) == 0);

	CU_ASSERT(odp_pktin_event_queue(pktio, in_queues, MAX_QUEUES)
		  == num_queues);
	CU_ASSERT(odp_pktin_queue(pktio, pktin_queues, MAX_QUEUES) < 0);

	queue_param.num_queues = 1;
	CU_ASSERT_FATAL(odp_pktin_queue_config(pktio, &queue_param) == 0);

	queue_param.num_queues = capa.max_input_queues + 1;
	CU_ASSERT(odp_pktin_queue_config(pktio, &queue_param) < 0);

	CU_ASSERT(odp_pktio_close(pktio) == 0);
}

void pktio_test_pktout_queue_config(void)
{
	odp_pktio_t pktio;
	odp_pktio_capability_t capa;
	odp_pktout_queue_param_t queue_param;
	odp_pktout_queue_t pktout_queues[MAX_QUEUES];
	int num_queues;

	pktio = create_pktio(0, ODP_PKTIN_MODE_DIRECT, ODP_PKTOUT_MODE_DIRECT);
	CU_ASSERT_FATAL(pktio != ODP_PKTIO_INVALID);

	CU_ASSERT_FATAL(odp_pktio_capability(pktio, &capa) == 0 &&
			capa.max_output_queues > 0);
	num_queues = capa.max_output_queues;

	odp_pktout_queue_param_init(&queue_param);

	queue_param.op_mode = ODP_PKTIO_OP_MT_UNSAFE;
	queue_param.num_queues  = num_queues;
	CU_ASSERT(odp_pktout_queue_config(pktio, &queue_param) == 0);

	CU_ASSERT(odp_pktout_queue(pktio, pktout_queues, MAX_QUEUES)
		  == num_queues);

	queue_param.op_mode = ODP_PKTIO_OP_MT;
	queue_param.num_queues  = 1;
	CU_ASSERT(odp_pktout_queue_config(pktio, &queue_param) == 0);

	CU_ASSERT(odp_pktout_queue_config(ODP_PKTIO_INVALID, &queue_param) < 0);

	queue_param.num_queues = capa.max_output_queues + 1;
	CU_ASSERT(odp_pktout_queue_config(pktio, &queue_param) < 0);

	CU_ASSERT(odp_pktio_close(pktio) == 0);
}

#ifdef DEBUG_STATS
static void _print_pktio_stats(odp_pktio_stats_t *s, const char *name)
{
	fprintf(stderr, "\n%s:\n"
		"  in_octets %" PRIu64 "\n"
		"  in_ucast_pkts %" PRIu64 "\n"
		"  in_discards %" PRIu64 "\n"
		"  in_errors %" PRIu64 "\n"
		"  in_unknown_protos %" PRIu64 "\n"
		"  out_octets %" PRIu64 "\n"
		"  out_ucast_pkts %" PRIu64 "\n"
		"  out_discards %" PRIu64 "\n"
		"  out_errors %" PRIu64 "\n",
		name,
		s->in_octets,
		s->in_ucast_pkts,
		s->in_discards,
		s->in_errors,
		s->in_unknown_protos,
		s->out_octets,
		s->out_ucast_pkts,
		s->out_discards,
		s->out_errors);
}
#endif

/* some pktio like netmap support various methods to
 * get statistics counters. ethtool strings are not standardised
 * and sysfs may not be supported. skip pktio_stats test until
 * we will solve that.*/
int pktio_check_statistics_counters(void)
{
	odp_pktio_t pktio;
	odp_pktio_stats_t stats;
	int ret;
	odp_pktio_param_t pktio_param;
	const char *iface = iface_name[0];

	odp_pktio_param_init(&pktio_param);
	pktio_param.in_mode = ODP_PKTIN_MODE_SCHED;

	pktio = odp_pktio_open(iface, pool[0], &pktio_param);
	if (pktio == ODP_PKTIO_INVALID)
		return ODP_TEST_INACTIVE;

	ret = odp_pktio_stats(pktio, &stats);
	(void)odp_pktio_close(pktio);

	if (ret == 0)
		return ODP_TEST_ACTIVE;

	return ODP_TEST_INACTIVE;
}

void pktio_test_statistics_counters(void)
{
	odp_pktio_t pktio_rx, pktio_tx;
	odp_pktio_t pktio[MAX_NUM_IFACES] = {
		ODP_PKTIO_INVALID, ODP_PKTIO_INVALID
	};
	odp_packet_t pkt;
	odp_packet_t tx_pkt[1000];
	uint32_t pkt_seq[1000];
	odp_event_t ev;
	int i, pkts, tx_pkts, ret, alloc = 0;
	odp_pktout_queue_t pktout;
	uint64_t wait = odp_schedule_wait_time(ODP_TIME_MSEC_IN_NS);
	odp_pktio_stats_t stats[2];

	for (i = 0; i < num_ifaces; i++) {
		pktio[i] = create_pktio(i, ODP_PKTIN_MODE_SCHED,
					ODP_PKTOUT_MODE_DIRECT);

		CU_ASSERT_FATAL(pktio[i] != ODP_PKTIO_INVALID);
	}
	pktio_tx = pktio[0];
	pktio_rx = (num_ifaces > 1) ? pktio[1] : pktio_tx;

	CU_ASSERT(odp_pktout_queue(pktio_tx, &pktout, 1) == 1);

	ret = odp_pktio_start(pktio_tx);
	CU_ASSERT(ret == 0);
	if (num_ifaces > 1) {
		ret = odp_pktio_start(pktio_rx);
		CU_ASSERT(ret == 0);
	}

	/* flush packets with magic number in pipes */
	for (i = 0; i < 1000; i++) {
		ev = odp_schedule(NULL, wait);
		if (ev != ODP_EVENT_INVALID)
			odp_event_free(ev);
	}

	alloc = create_packets(tx_pkt, pkt_seq, 1000, pktio_tx, pktio_rx);

	ret = odp_pktio_stats_reset(pktio_tx);
	CU_ASSERT(ret == 0);
	if (num_ifaces > 1) {
		ret = odp_pktio_stats_reset(pktio_rx);
		CU_ASSERT(ret == 0);
	}

	/* send */
	for (pkts = 0; pkts != alloc; ) {
		ret = odp_pktout_send(pktout, &tx_pkt[pkts], alloc - pkts);
		if (ret < 0) {
			CU_FAIL("unable to send packet\n");
			break;
		}
		pkts += ret;
	}
	tx_pkts = pkts;

	/* get */
	for (i = 0, pkts = 0; i < 1000 && pkts != tx_pkts; i++) {
		ev = odp_schedule(NULL, wait);
		if (ev != ODP_EVENT_INVALID) {
			if (odp_event_type(ev) == ODP_EVENT_PACKET) {
				pkt = odp_packet_from_event(ev);
				if (pktio_pkt_seq(pkt) != TEST_SEQ_INVALID)
					pkts++;
			}
			odp_event_free(ev);
		}
	}

	CU_ASSERT(pkts == tx_pkts);

	ret = odp_pktio_stats(pktio_tx, &stats[0]);
	CU_ASSERT(ret == 0);

	if (num_ifaces > 1) {
		ret = odp_pktio_stats(pktio_rx, &stats[1]);
		CU_ASSERT(ret == 0);
		CU_ASSERT((stats[1].in_ucast_pkts == 0) ||
			  (stats[1].in_ucast_pkts >= (uint64_t)pkts));
		CU_ASSERT((stats[0].out_octets == 0) ||
			  (stats[0].out_octets >=
			  (PKT_LEN_NORMAL * (uint64_t)pkts)));
	} else {
		CU_ASSERT((stats[0].in_ucast_pkts == 0) ||
			  (stats[0].in_ucast_pkts == (uint64_t)pkts));
		CU_ASSERT((stats[0].in_octets == 0) ||
			  (stats[0].in_octets ==
			  (PKT_LEN_NORMAL * (uint64_t)pkts)));
	}

	CU_ASSERT(0 == stats[0].in_discards);
	CU_ASSERT(0 == stats[0].in_errors);
	CU_ASSERT(0 == stats[0].in_unknown_protos);
	CU_ASSERT(0 == stats[0].out_discards);
	CU_ASSERT(0 == stats[0].out_errors);

	for (i = 0; i < num_ifaces; i++) {
		CU_ASSERT(odp_pktio_stop(pktio[i]) == 0);
#ifdef DEBUG_STATS
		_print_pktio_stats(&stats[i], iface_name[i]);
#endif
		flush_input_queue(pktio[i], ODP_PKTIN_MODE_SCHED);
		CU_ASSERT(odp_pktio_close(pktio[i]) == 0);
	}
}

void pktio_test_start_stop(void)
{
	odp_pktio_t pktio[MAX_NUM_IFACES];
	odp_pktio_t pktio_in;
	odp_packet_t pkt;
	odp_packet_t tx_pkt[1000];
	uint32_t pkt_seq[1000];
	odp_event_t ev;
	int i, pkts, ret, alloc = 0;
	odp_pktout_queue_t pktout;
	uint64_t wait = odp_schedule_wait_time(ODP_TIME_MSEC_IN_NS);

	for (i = 0; i < num_ifaces; i++) {
		pktio[i] = create_pktio(i, ODP_PKTIN_MODE_SCHED,
					ODP_PKTOUT_MODE_DIRECT);
		CU_ASSERT_FATAL(pktio[i] != ODP_PKTIO_INVALID);
	}

	CU_ASSERT(odp_pktout_queue(pktio[0], &pktout, 1) == 1);

	/* Interfaces are stopped by default,
	 * Check that stop when stopped generates an error */
	ret = odp_pktio_stop(pktio[0]);
	CU_ASSERT(ret < 0);

	/* start first */
	ret = odp_pktio_start(pktio[0]);
	CU_ASSERT(ret == 0);
	/* Check that start when started generates an error */
	ret = odp_pktio_start(pktio[0]);
	CU_ASSERT(ret < 0);

	_pktio_wait_linkup(pktio[0]);

	/* Test Rx on a stopped interface. Only works if there are 2 */
	if (num_ifaces > 1) {
		alloc = create_packets(tx_pkt, pkt_seq, 1000, pktio[0],
				       pktio[1]);

		for (pkts = 0; pkts != alloc; ) {
			ret = odp_pktout_send(pktout, &tx_pkt[pkts],
					      alloc - pkts);
			if (ret < 0) {
				CU_FAIL("unable to enqueue packet\n");
				break;
			}
			pkts += ret;
		}
		/* check that packets did not arrive */
		for (i = 0, pkts = 0; i < 1000; i++) {
			ev = odp_schedule(NULL, wait);
			if (ev == ODP_EVENT_INVALID)
				continue;

			if (odp_event_type(ev) == ODP_EVENT_PACKET) {
				pkt = odp_packet_from_event(ev);
				if (pktio_pkt_seq(pkt) != TEST_SEQ_INVALID)
					pkts++;
			}
			odp_event_free(ev);
		}
		if (pkts)
			CU_FAIL("pktio stopped, received unexpected events");

		/* start both, send and get packets */
		/* 0 already started */
		ret = odp_pktio_start(pktio[1]);
		CU_ASSERT(ret == 0);

		_pktio_wait_linkup(pktio[1]);

		/* flush packets with magic number in pipes */
		for (i = 0; i < 1000; i++) {
			ev = odp_schedule(NULL, wait);
			if (ev != ODP_EVENT_INVALID)
				odp_event_free(ev);
		}
	}

	if (num_ifaces > 1)
		pktio_in = pktio[1];
	else
		pktio_in = pktio[0];

	alloc = create_packets(tx_pkt, pkt_seq, 1000, pktio[0], pktio_in);

	/* send */
	for (pkts = 0; pkts != alloc; ) {
		ret = odp_pktout_send(pktout, &tx_pkt[pkts], alloc - pkts);
		if (ret < 0) {
			CU_FAIL("unable to enqueue packet\n");
			break;
		}
		pkts += ret;
	}

	/* get */
	for (i = 0, pkts = 0; i < 1000; i++) {
		ev = odp_schedule(NULL, wait);
		if (ev != ODP_EVENT_INVALID) {
			if (odp_event_type(ev) == ODP_EVENT_PACKET) {
				pkt = odp_packet_from_event(ev);
				if (pktio_pkt_seq(pkt) != TEST_SEQ_INVALID)
					pkts++;
			}
			odp_event_free(ev);
		}
	}
	CU_ASSERT(pkts == alloc);

	for (i = 0; i < num_ifaces; i++) {
		CU_ASSERT(odp_pktio_stop(pktio[i]) == 0);
		CU_ASSERT(odp_pktio_close(pktio[i]) == 0);
	}

	/* Verify that a schedule call after stop and close does not generate
	   errors. */
	ev = odp_schedule(NULL, wait);
	CU_ASSERT(ev == ODP_EVENT_INVALID);
	if (ev != ODP_EVENT_INVALID)
		odp_event_free(ev);
}

/*
 * This is a pre-condition check that the pktio_test_send_failure()
 * test case can be run. If the TX interface MTU is larger that the
 * biggest packet we can allocate then the test won't be able to
 * attempt to send packets larger than the MTU, so skip the test.
 */
int pktio_check_send_failure(void)
{
	odp_pktio_t pktio_tx;
	uint32_t mtu;
	odp_pktio_param_t pktio_param;
	int iface_idx = 0;
	const char *iface = iface_name[iface_idx];
	odp_pool_capability_t pool_capa;

	if (odp_pool_capability(&pool_capa) < 0) {
		fprintf(stderr, "%s: pool capability failed\n", __func__);
		return ODP_TEST_INACTIVE;
	};

	memset(&pktio_param, 0, sizeof(pktio_param));

	pktio_param.in_mode = ODP_PKTIN_MODE_DIRECT;

	pktio_tx = odp_pktio_open(iface, pool[iface_idx], &pktio_param);
	if (pktio_tx == ODP_PKTIO_INVALID) {
		fprintf(stderr, "%s: failed to open pktio\n", __func__);
		return ODP_TEST_INACTIVE;
	}

	/* read the MTU from the transmit interface */
	mtu = odp_pktio_mtu(pktio_tx);

	odp_pktio_close(pktio_tx);

	/* Failure test supports only single segment */
	if (pool_capa.pkt.max_seg_len &&
	    pool_capa.pkt.max_seg_len < mtu + 32)
		return ODP_TEST_INACTIVE;

	return ODP_TEST_ACTIVE;
}

void pktio_test_send_failure(void)
{
	odp_pktio_t pktio_tx, pktio_rx;
	odp_packet_t pkt_tbl[TX_BATCH_LEN];
	uint32_t pkt_seq[TX_BATCH_LEN];
	int ret, i, alloc_pkts;
	uint32_t mtu;
	odp_pool_param_t pool_params;
	odp_pool_t pkt_pool;
	int long_pkt_idx = TX_BATCH_LEN / 2;
	pktio_info_t info_rx;
	odp_pktout_queue_t pktout;
	odp_pool_capability_t pool_capa;

	pktio_tx = create_pktio(0, ODP_PKTIN_MODE_DIRECT,
				ODP_PKTOUT_MODE_DIRECT);
	if (pktio_tx == ODP_PKTIO_INVALID) {
		CU_FAIL("failed to open pktio");
		return;
	}

	CU_ASSERT_FATAL(odp_pktout_queue(pktio_tx, &pktout, 1) == 1);

	/* read the MTU from the transmit interface */
	mtu = odp_pktio_mtu(pktio_tx);

	ret = odp_pktio_start(pktio_tx);
	CU_ASSERT_FATAL(ret == 0);

	_pktio_wait_linkup(pktio_tx);

	CU_ASSERT_FATAL(odp_pool_capability(&pool_capa) == 0);

	if (pool_capa.pkt.max_seg_len &&
	    pool_capa.pkt.max_seg_len < mtu + 32) {
		CU_FAIL("Max packet seg length is too small.");
		return;
	}

	/* configure the pool so that we can generate test packets larger
	 * than the interface MTU */
	odp_pool_param_init(&pool_params);
	pool_params.pkt.len     = mtu + 32;
	pool_params.pkt.seg_len = pool_params.pkt.len;
	pool_params.pkt.num     = TX_BATCH_LEN + 1;
	pool_params.type        = ODP_POOL_PACKET;
	pkt_pool = odp_pool_create("pkt_pool_oversize", &pool_params);
	CU_ASSERT_FATAL(pkt_pool != ODP_POOL_INVALID);

	if (num_ifaces > 1) {
		pktio_rx = create_pktio(1, ODP_PKTIN_MODE_DIRECT,
					ODP_PKTOUT_MODE_DIRECT);
		ret = odp_pktio_start(pktio_rx);
		CU_ASSERT_FATAL(ret == 0);

		_pktio_wait_linkup(pktio_rx);
	} else {
		pktio_rx = pktio_tx;
	}

	/* generate a batch of packets with a single overly long packet
	 * in the middle */
	for (i = 0; i < TX_BATCH_LEN; ++i) {
		uint32_t pkt_len;

		if (i == long_pkt_idx)
			pkt_len = pool_params.pkt.len;
		else
			pkt_len = PKT_LEN_NORMAL;

		pkt_tbl[i] = odp_packet_alloc(pkt_pool, pkt_len);
		if (pkt_tbl[i] == ODP_PACKET_INVALID)
			break;

		pkt_seq[i] = pktio_init_packet(pkt_tbl[i]);

		pktio_pkt_set_macs(pkt_tbl[i], pktio_tx, pktio_rx);
		if (pktio_fixup_checksums(pkt_tbl[i]) != 0) {
			odp_packet_free(pkt_tbl[i]);
			break;
		}

		if (pkt_seq[i] == TEST_SEQ_INVALID) {
			odp_packet_free(pkt_tbl[i]);
			break;
		}
	}
	alloc_pkts = i;

	if (alloc_pkts == TX_BATCH_LEN) {
		/* try to send the batch with the long packet in the middle,
		 * the initial short packets should be sent successfully */
		odp_errno_zero();
		ret = odp_pktout_send(pktout, pkt_tbl, TX_BATCH_LEN);
		CU_ASSERT_FATAL(ret == long_pkt_idx);
		CU_ASSERT(odp_errno() == 0);

		info_rx.id   = pktio_rx;
		info_rx.inq  = ODP_QUEUE_INVALID;
		info_rx.in_mode = ODP_PKTIN_MODE_DIRECT;

		i = wait_for_packets(&info_rx, pkt_tbl, pkt_seq, ret,
				     TXRX_MODE_MULTI, ODP_TIME_SEC_IN_NS);

		if (i == ret) {
			/* now try to send starting with the too-long packet
			 * and verify it fails */
			odp_errno_zero();
			ret = odp_pktout_send(pktout,
					      &pkt_tbl[long_pkt_idx],
					      TX_BATCH_LEN - long_pkt_idx);
			CU_ASSERT(ret == -1);
			CU_ASSERT(odp_errno() != 0);
		} else {
			CU_FAIL("failed to receive transmitted packets\n");
		}

		/* now reduce the size of the long packet and attempt to send
		 * again - should work this time */
		i = long_pkt_idx;
		odp_packet_pull_tail(pkt_tbl[i],
				     odp_packet_len(pkt_tbl[i]) -
				     PKT_LEN_NORMAL);
		pkt_seq[i] = pktio_init_packet(pkt_tbl[i]);

		pktio_pkt_set_macs(pkt_tbl[i], pktio_tx, pktio_rx);
		ret = pktio_fixup_checksums(pkt_tbl[i]);
		CU_ASSERT_FATAL(ret == 0);

		CU_ASSERT_FATAL(pkt_seq[i] != TEST_SEQ_INVALID);
		ret = odp_pktout_send(pktout, &pkt_tbl[i], TX_BATCH_LEN - i);
		CU_ASSERT_FATAL(ret == (TX_BATCH_LEN - i));

		i = wait_for_packets(&info_rx, &pkt_tbl[i], &pkt_seq[i], ret,
				     TXRX_MODE_MULTI, ODP_TIME_SEC_IN_NS);
		CU_ASSERT(i == ret);
	} else {
		CU_FAIL("failed to generate test packets\n");
	}

	for (i = 0; i < alloc_pkts; ++i) {
		if (pkt_tbl[i] != ODP_PACKET_INVALID)
			odp_packet_free(pkt_tbl[i]);
	}

	if (pktio_rx != pktio_tx) {
		CU_ASSERT(odp_pktio_stop(pktio_rx) == 0);
		CU_ASSERT(odp_pktio_close(pktio_rx) == 0);
	}
	CU_ASSERT(odp_pktio_stop(pktio_tx) == 0);
	CU_ASSERT(odp_pktio_close(pktio_tx) == 0);
	CU_ASSERT(odp_pool_destroy(pkt_pool) == 0);
}

void pktio_test_recv_on_wonly(void)
{
	odp_pktio_t pktio;
	int ret;
	odp_pktin_queue_t pktin;

	pktio = create_pktio(0, ODP_PKTIN_MODE_DISABLED,
			     ODP_PKTOUT_MODE_DIRECT);

	if (pktio == ODP_PKTIO_INVALID) {
		CU_FAIL("failed to open pktio");
		return;
	}

	CU_ASSERT(odp_pktin_queue(pktio, &pktin, 1) == 0);

	ret = odp_pktio_start(pktio);
	CU_ASSERT_FATAL(ret == 0);

	_pktio_wait_linkup(pktio);

	ret = odp_pktio_stop(pktio);
	CU_ASSERT_FATAL(ret == 0);

	ret = odp_pktio_close(pktio);
	CU_ASSERT_FATAL(ret == 0);
}

void pktio_test_send_on_ronly(void)
{
	odp_pktio_t pktio;
	int ret;
	odp_pktout_queue_t pktout;

	pktio = create_pktio(0, ODP_PKTIN_MODE_DIRECT,
			     ODP_PKTOUT_MODE_DISABLED);

	if (pktio == ODP_PKTIO_INVALID) {
		CU_FAIL("failed to open pktio");
		return;
	}

	CU_ASSERT(odp_pktout_queue(pktio, &pktout, 1) == 0);

	ret = odp_pktio_start(pktio);
	CU_ASSERT_FATAL(ret == 0);

	_pktio_wait_linkup(pktio);

	ret = odp_pktio_stop(pktio);
	CU_ASSERT_FATAL(ret == 0);

	ret = odp_pktio_close(pktio);
	CU_ASSERT_FATAL(ret == 0);
}

int pktio_check_pktin_ts(void)
{
	odp_pktio_t pktio;
	odp_pktio_capability_t capa;
	odp_pktio_param_t pktio_param;
	int ret;

	odp_pktio_param_init(&pktio_param);
	pktio_param.in_mode = ODP_PKTIN_MODE_DIRECT;

	pktio = odp_pktio_open(iface_name[0], pool[0], &pktio_param);
	if (pktio == ODP_PKTIO_INVALID)
		return ODP_TEST_INACTIVE;

	ret = odp_pktio_capability(pktio, &capa);
	(void)odp_pktio_close(pktio);

	if (ret < 0 || !capa.config.pktin.bit.ts_all)
		return ODP_TEST_INACTIVE;

	return ODP_TEST_ACTIVE;
}

void pktio_test_pktin_ts(void)
{
	odp_pktio_t pktio_tx, pktio_rx;
	odp_pktio_t pktio[MAX_NUM_IFACES];
	pktio_info_t pktio_rx_info;
	odp_pktio_capability_t capa;
	odp_pktio_config_t config;
	odp_pktout_queue_t pktout_queue;
	odp_packet_t pkt_tbl[TX_BATCH_LEN];
	uint32_t pkt_seq[TX_BATCH_LEN];
	uint64_t ns1, ns2;
	uint64_t res;
	odp_time_t ts_prev;
	odp_time_t ts;
	int num_rx = 0;
	int ret;
	int i;

	CU_ASSERT_FATAL(num_ifaces >= 1);

	/* Open and configure interfaces */
	for (i = 0; i < num_ifaces; ++i) {
		pktio[i] = create_pktio(i, ODP_PKTIN_MODE_DIRECT,
					ODP_PKTOUT_MODE_DIRECT);
		CU_ASSERT_FATAL(pktio[i] != ODP_PKTIO_INVALID);

		CU_ASSERT_FATAL(odp_pktio_capability(pktio[i], &capa) == 0);
		CU_ASSERT_FATAL(capa.config.pktin.bit.ts_all);

		odp_pktio_config_init(&config);
		config.pktin.bit.ts_all = 1;
		CU_ASSERT_FATAL(odp_pktio_config(pktio[i], &config) == 0);

		CU_ASSERT_FATAL(odp_pktio_start(pktio[i]) == 0);
	}

	for (i = 0; i < num_ifaces; i++)
		_pktio_wait_linkup(pktio[i]);

	pktio_tx = pktio[0];
	pktio_rx = (num_ifaces > 1) ? pktio[1] : pktio_tx;
	pktio_rx_info.id   = pktio_rx;
	pktio_rx_info.inq  = ODP_QUEUE_INVALID;
	pktio_rx_info.in_mode = ODP_PKTIN_MODE_DIRECT;

	/* Test odp_pktin_ts_res() and odp_pktin_ts_from_ns() */
	res = odp_pktin_ts_res(pktio_tx);
	CU_ASSERT(res > PKTIN_TS_MIN_RES);
	CU_ASSERT(res < PKTIN_TS_MAX_RES);
	ns1 = 100;
	ts = odp_pktin_ts_from_ns(pktio_tx, ns1);
	ns2 = odp_time_to_ns(ts);
	/* Allow some arithmetic tolerance */
	CU_ASSERT((ns2 <= (ns1 + PKTIN_TS_CMP_RES)) &&
		  (ns2 >= (ns1 - PKTIN_TS_CMP_RES)));

	ret = create_packets(pkt_tbl, pkt_seq, TX_BATCH_LEN, pktio_tx,
			     pktio_rx);
	CU_ASSERT_FATAL(ret == TX_BATCH_LEN);

	ret = odp_pktout_queue(pktio_tx, &pktout_queue, 1);
	CU_ASSERT_FATAL(ret > 0);

	/* Send packets one at a time and add delay between the packets */
	for (i = 0; i < TX_BATCH_LEN;  i++) {
		CU_ASSERT_FATAL(odp_pktout_send(pktout_queue,
						&pkt_tbl[i], 1) == 1);
		ret = wait_for_packets(&pktio_rx_info, &pkt_tbl[i], &pkt_seq[i],
				       1, TXRX_MODE_SINGLE, ODP_TIME_SEC_IN_NS);
		if (ret != 1)
			break;
		odp_time_wait_ns(PKTIN_TS_INTERVAL);
	}
	num_rx = i;
	CU_ASSERT(num_rx == TX_BATCH_LEN);

	ts_prev = ODP_TIME_NULL;
	for (i = 0; i < num_rx; i++) {
		ts = odp_packet_ts(pkt_tbl[i]);

		CU_ASSERT(odp_time_cmp(ts, ts_prev) > 0);

		ts_prev = ts;
		odp_packet_free(pkt_tbl[i]);
	}

	for (i = 0; i < num_ifaces; i++) {
		CU_ASSERT_FATAL(odp_pktio_stop(pktio[i]) == 0);
		CU_ASSERT_FATAL(odp_pktio_close(pktio[i]) == 0);
	}
}

static int create_pool(const char *iface, int num)
{
	char pool_name[ODP_POOL_NAME_LEN];
	odp_pool_param_t params;
	odp_pool_capability_t pool_capa;

	if (odp_pool_capability(&pool_capa) != 0)
		return -1;

	odp_pool_param_init(&params);
	set_pool_len(&params, &pool_capa);
	params.pkt.num     = PKT_BUF_NUM;
	params.type        = ODP_POOL_PACKET;

	snprintf(pool_name, sizeof(pool_name), "pkt_pool_%s_%d",
		 iface, pool_segmentation);

	pool[num] = odp_pool_create(pool_name, &params);
	if (ODP_POOL_INVALID == pool[num]) {
		fprintf(stderr, "%s: failed to create pool: %d",
			__func__, odp_errno());
		return -1;
	}

	return 0;
}

static int pktio_suite_init(void)
{
	int i;

	odp_atomic_init_u32(&ip_seq, 0);

	if (getenv("ODP_WAIT_FOR_NETWORK"))
		wait_for_network = true;

	iface_name[0] = getenv("ODP_PKTIO_IF0");
	iface_name[1] = getenv("ODP_PKTIO_IF1");
	num_ifaces = 1;

	if (!iface_name[0]) {
		printf("No interfaces specified, using default \"loop\".\n");
		iface_name[0] = "loop";
	} else if (!iface_name[1]) {
		printf("Using loopback interface: %s\n", iface_name[0]);
	} else {
		num_ifaces = 2;
		printf("Using paired interfaces: %s %s\n",
		       iface_name[0], iface_name[1]);
	}

	for (i = 0; i < num_ifaces; i++) {
		if (create_pool(iface_name[i], i) != 0)
			return -1;
	}

	if (default_pool_create() != 0) {
		fprintf(stderr, "error: failed to create default pool\n");
		return -1;
	}

	return 0;
}

int pktio_suite_init_unsegmented(void)
{
	pool_segmentation = PKT_POOL_UNSEGMENTED;
	return pktio_suite_init();
}

int pktio_suite_init_segmented(void)
{
	pool_segmentation = PKT_POOL_SEGMENTED;
	return pktio_suite_init();
}

int pktio_suite_term(void)
{
	char pool_name[ODP_POOL_NAME_LEN];
	odp_pool_t pool;
	int i;
	int ret = 0;

	for (i = 0; i < num_ifaces; ++i) {
		snprintf(pool_name, sizeof(pool_name),
			 "pkt_pool_%s_%d", iface_name[i], pool_segmentation);
		pool = odp_pool_lookup(pool_name);
		if (pool == ODP_POOL_INVALID)
			continue;

		if (odp_pool_destroy(pool) != 0) {
			fprintf(stderr, "error: failed to destroy pool %s\n",
				pool_name);
			ret = -1;
		}
	}

	if (odp_pool_destroy(default_pkt_pool) != 0) {
		fprintf(stderr, "error: failed to destroy default pool\n");
		ret = -1;
	}
	default_pkt_pool = ODP_POOL_INVALID;

	return ret;
}

odp_testinfo_t pktio_suite_unsegmented[] = {
	ODP_TEST_INFO(pktio_test_open),
	ODP_TEST_INFO(pktio_test_lookup),
	ODP_TEST_INFO(pktio_test_index),
	ODP_TEST_INFO(pktio_test_print),
	ODP_TEST_INFO(pktio_test_pktio_config),
	ODP_TEST_INFO(pktio_test_info),
	ODP_TEST_INFO(pktio_test_pktin_queue_config_direct),
	ODP_TEST_INFO(pktio_test_pktin_queue_config_sched),
	ODP_TEST_INFO(pktio_test_pktin_queue_config_queue),
	ODP_TEST_INFO(pktio_test_pktout_queue_config),
	ODP_TEST_INFO(pktio_test_plain_queue),
	ODP_TEST_INFO(pktio_test_plain_multi),
	ODP_TEST_INFO(pktio_test_sched_queue),
	ODP_TEST_INFO(pktio_test_sched_multi),
	ODP_TEST_INFO(pktio_test_recv),
	ODP_TEST_INFO(pktio_test_recv_multi),
	ODP_TEST_INFO(pktio_test_recv_queue),
	ODP_TEST_INFO(pktio_test_recv_tmo),
	ODP_TEST_INFO(pktio_test_recv_mq_tmo),
	ODP_TEST_INFO(pktio_test_recv_mtu),
	ODP_TEST_INFO_CONDITIONAL(pktio_test_send_failure,
				  pktio_check_send_failure),
	ODP_TEST_INFO(pktio_test_mtu),
	ODP_TEST_INFO(pktio_test_promisc),
	ODP_TEST_INFO(pktio_test_mac),
	ODP_TEST_INFO(pktio_test_start_stop),
	ODP_TEST_INFO(pktio_test_recv_on_wonly),
	ODP_TEST_INFO(pktio_test_send_on_ronly),
	ODP_TEST_INFO(pktio_test_plain_multi_event),
	ODP_TEST_INFO(pktio_test_sched_multi_event),
	ODP_TEST_INFO(pktio_test_recv_multi_event),
	ODP_TEST_INFO_CONDITIONAL(pktio_test_statistics_counters,
				  pktio_check_statistics_counters),
	ODP_TEST_INFO_CONDITIONAL(pktio_test_pktin_ts,
				  pktio_check_pktin_ts),
	ODP_TEST_INFO_NULL
};

odp_testinfo_t pktio_suite_segmented[] = {
	ODP_TEST_INFO(pktio_test_plain_queue),
	ODP_TEST_INFO(pktio_test_plain_multi),
	ODP_TEST_INFO(pktio_test_sched_queue),
	ODP_TEST_INFO(pktio_test_sched_multi),
	ODP_TEST_INFO(pktio_test_recv),
	ODP_TEST_INFO(pktio_test_recv_multi),
	ODP_TEST_INFO(pktio_test_recv_mtu),
	ODP_TEST_INFO_CONDITIONAL(pktio_test_send_failure,
				  pktio_check_send_failure),
	ODP_TEST_INFO_NULL
};

odp_suiteinfo_t pktio_suites[] = {
	{"Packet I/O Unsegmented", pktio_suite_init_unsegmented,
	 pktio_suite_term, pktio_suite_unsegmented},
	{"Packet I/O Segmented", pktio_suite_init_segmented,
	 pktio_suite_term, pktio_suite_segmented},
	{"Packet parser", parser_suite_init, parser_suite_term, parser_suite},
	ODP_SUITE_INFO_NULL
};

int pktio_main(int argc, char *argv[])
{
	int ret;

	/* parse common options: */
	if (odp_cunit_parse_options(argc, argv))
		return -1;

	ret = odp_cunit_register(pktio_suites);

	if (ret == 0)
		ret = odp_cunit_run();

	return ret;
}<|MERGE_RESOLUTION|>--- conflicted
+++ resolved
@@ -126,11 +126,8 @@
 	uint32_t len;
 	uint32_t seg_len;
 
-<<<<<<< HEAD
-=======
 	len = (capa->pkt.max_len && capa->pkt.max_len < PKT_BUF_SIZE) ?
 			capa->pkt.max_len : PKT_BUF_SIZE;
->>>>>>> 5dd7d9ed
 	seg_len = capa->pkt.max_seg_len ? capa->pkt.max_seg_len : PKT_BUF_SIZE;
 
 	switch (pool_segmentation) {
