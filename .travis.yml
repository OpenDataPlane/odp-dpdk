--- conflicted
+++ resolved
@@ -139,62 +139,7 @@
                               -e ODP_SCHEDULER=sp
                               ${DOCKER_NAMESPACE}/travis-odp-${OS}-${ARCH} /odp/scripts/ci/check.sh
                 - stage: test
-<<<<<<< HEAD
-                  env: TEST=dpdk-19.11
-=======
-                  env: TEST=scheduler_scalable
-                  compiler: gcc
-                  script:
-                          - if [ -z "${DOCKER_NAMESPACE}" ] ; then export DOCKER_NAMESPACE="opendataplane"; fi
-                          - docker run --privileged -i -t
-                              -v `pwd`:/odp --shm-size 8g
-                              -e CC="${CC}"
-                              -e CONF=""
-                              -e ODP_SCHEDULER=scalable
-                              ${DOCKER_NAMESPACE}/travis-odp-${OS}-${ARCH} /odp/scripts/ci/check.sh
-                - stage: test
-                  env: TEST=process_mode
-                  install:
-                          - true
-                  compiler: gcc
-                  script:
-                          - if [ -z "${DOCKER_NAMESPACE}" ] ; then export DOCKER_NAMESPACE="opendataplane"; fi
-                          - docker run --privileged -i -t
-                              -v `pwd`:/odp --shm-size 8g
-                              -e CC="${CC}"
-                              -e CONF=""
-                              -e ODP_CONFIG_FILE=/odp/platform/linux-generic/test/process-mode.conf
-                              -e ODPH_PROC_MODE=1
-                              ${DOCKER_NAMESPACE}/travis-odp-${OS}-${ARCH} /odp/scripts/ci/check.sh
-                - stage: test
-                  env: TEST=inline_timer
-                  install:
-                          - true
-                  compiler: gcc
-                  script:
-                          - if [ -z "${DOCKER_NAMESPACE}" ] ; then export DOCKER_NAMESPACE="opendataplane"; fi
-                          - docker run --privileged -i -t
-                              -v `pwd`:/odp --shm-size 8g
-                              -e CC="${CC}"
-                              -e CONF=""
-                              -e ODP_CONFIG_FILE=/odp/platform/linux-generic/test/inline-timer.conf
-                              ${DOCKER_NAMESPACE}/travis-odp-${OS}-${ARCH} /odp/scripts/ci/check_inline_timer.sh
-                - stage: test
-                  env: TEST=packet_align
-                  install:
-                          - true
-                  compiler: gcc
-                  script:
-                          - if [ -z "${DOCKER_NAMESPACE}" ] ; then export DOCKER_NAMESPACE="opendataplane"; fi
-                          - docker run --privileged -i -t
-                              -v `pwd`:/odp --shm-size 8g
-                              -e CC="${CC}"
-                              -e CONF=""
-                              -e ODP_CONFIG_FILE=/odp/platform/linux-generic/test/packet_align.conf
-                              ${DOCKER_NAMESPACE}/travis-odp-${OS}-${ARCH} /odp/scripts/ci/check_pktio.sh
-                - stage: test
                   env: TEST=dpdk-18.11
->>>>>>> 5929f15f
                   install:
                           - true
                   compiler: gcc
