--- conflicted
+++ resolved
@@ -56,6 +56,9 @@
         - CONF="--disable-abi-compat"
         - CONF="--enable-deprecated"
         - CONF="--disable-static-applications"
+        - CONF="--disable-host-optimization"
+        - CONF="--disable-host-optimization --disable-abi-compat"
+        - DPDK_SHARED="y" CONF="--disable-static-applications"
 
 compiler:
         - gcc
@@ -186,11 +189,7 @@
            fi
            DPDK_TARGET="${DPDK_TARGET}gcc"
            if [ ! -f "dpdk/${TARGET}/usr/local/lib/libdpdk.$LIBDPDKEXT" ]; then
-<<<<<<< HEAD
             git -c advice.detachedHead=false clone -q --depth=1 --single-branch --branch=${DPDK_VERS} http://dpdk.org/git/dpdk-stable dpdk
-=======
-            git -c advice.detachedHead=false clone -q --depth=1 --single-branch --branch=v${DPDK_VERS} http://dpdk.org/git/dpdk dpdk
->>>>>>> 3c5cc807
             pushd dpdk
             git log --oneline --decorate
             # AArch64 && ARMv7 fixup
@@ -239,7 +238,7 @@
         # Run all tests only for default configuration
         - if [ -z "$CROSS_ARCH" ] ; then
             if [ -n "$CONF" ] ; then
-              sudo ODP_CONFIG_FILE="`pwd`/config/odp-linux-generic.conf" LD_LIBRARY_PATH="$HOME/cunit-install/$CROSS_ARCH/lib:$LD_LIBRARY_PATH" ODP_SHM_DIR=/dev/shm/odp make check ;
+              sudo ODP_CONFIG_FILE="`pwd`/config/odp-linux-dpdk.conf" LD_LIBRARY_PATH="$HOME/cunit-install/$CROSS_ARCH/lib:$LD_LIBRARY_PATH" ODP_SHM_DIR=/dev/shm/odp make check ;
             else
               sudo ODP_SCHEDULER=basic LD_LIBRARY_PATH="$HOME/cunit-install/$CROSS_ARCH/lib:$LD_LIBRARY_PATH" ODP_SHM_DIR=/dev/shm/odp make check ;
               sudo ODP_SCHEDULER=sp LD_LIBRARY_PATH="$HOME/cunit-install/$CROSS_ARCH/lib:$LD_LIBRARY_PATH" ODP_SHM_DIR=/dev/shm/odp make check ;
@@ -269,6 +268,8 @@
               sudo ODP_PLATFORM_PARAMS="-n 2" ./odp_hello_inst_static;
             fi
           fi
+        - popd
+        - ccache -s
 
 jobs:
         include:
@@ -276,22 +277,19 @@
                   env: TEST=coverage
                   compiler: gcc
                   script:
-                          - sudo -H pip install coverage
+                          - sudo pip install coverage
                           - ./bootstrap
                           - ./configure --prefix=$HOME/odp-install
                             --enable-user-guides
-<<<<<<< HEAD
-                            --with-dpdk-path=`pwd`/dpdk/${TARGET}
+                            --with-dpdk-path=`pwd`/dpdk/${TARGET}/usr/local
                               CFLAGS="-O0 -coverage"
-=======
-                            --with-dpdk-path=`pwd`/dpdk/${TARGET}/usr/local
-                            --with-netmap-path=`pwd`/netmap CFLAGS="-O0 -coverage"
->>>>>>> 3c5cc807
                               CXXFLAGS="-O0 -coverage" LDFLAGS="--coverage"
                             --enable-debug=full
                             --enable-helper-linux
                           - CCACHE_DISABLE=1 make -j $(nproc)
-                          - sudo CCACHE_DISABLE=1 LD_LIBRARY_PATH="/usr/local/lib:$LD_LIBRARY_PATH" PATH=${PATH//:\.\/node_modules\/\.bin/} make check
+                          - sudo CCACHE_DISABLE=1 ODP_SCHEDULER=basic LD_LIBRARY_PATH="$HOME/cunit-install/$CROSS_ARCH/lib:$LD_LIBRARY_PATH" make check
+                          - sudo CCACHE_DISABLE=1 ODP_SCHEDULER=sp LD_LIBRARY_PATH="$HOME/cunit-install/$CROSS_ARCH/lib:$LD_LIBRARY_PATH" make check
+                          - sudo CCACHE_DISABLE=1 ODP_SCHEDULER=iquery LD_LIBRARY_PATH="$HOME/cunit-install/$CROSS_ARCH/lib:$LD_LIBRARY_PATH" make check
                           - find . -type f -iname '*.[ch]' -not -path ".git/*" -execdir gcov {} \; ; bash <(curl -s https://codecov.io/bash) -X coveragepy
                 - stage: "build only"
                   env: TEST=doxygen
@@ -311,8 +309,7 @@
                         - export PATH=$HOME/doxygen-install/bin:$PATH
                   script:
                           - ./bootstrap
-                          - ./configure
-                            --with-dpdk-path=`pwd`/dpdk/${TARGET}
+                          - ./configure $EXTRA_CONF
                           # doxygen does not trap on warnings, check for them here.
                           - make doxygen-doc 2>&1 |tee doxygen.log
                           - |
@@ -327,16 +324,14 @@
                   compiler: gcc
                   script:
                           - ./bootstrap
-                          - ./configure --enable-helper-linux
-                            --with-dpdk-path=`pwd`/dpdk/${TARGET}
+                          - ./configure --enable-helper-linux $EXTRA_CONF
                           - make -j $(nproc)
                 - stage: "build only"
                   env: CONF=""
                   compiler: clang-3.8
                   script:
                           - ./bootstrap
-                          - ./configure --enable-helper-linux
-                            --with-dpdk-path=`pwd`/dpdk/${TARGET}
+                          - ./configure --enable-helper-linux $EXTRA_CONF
                           - make -j $(nproc)
                 - stage: "build only"
                   env: CROSS_ARCH="i386"
