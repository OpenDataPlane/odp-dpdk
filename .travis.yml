# Copyright (c) 2016-2018, Linaro Limited
# All rights reserved.
# SPDX-License-Identifier:     BSD-3-Clause
#
# Please update xxxx for your coverity token and notification email if required
# pushing to github/master will run make check
# pushing to github/coverity_scan will also launch a static analysis
# See https://scan.coverity.com/travis_ci

#
# Travis uses Docker images which are maintained here:
# 	https://github.com/Linaro/odp-docker-images
# CI scripts are maintained under ./scripts/ci/ directory
# which is passed into container during the test run.

language: c
sudo: required
dist: trusty
stages:
  - "build only"
  - test

#addons:
#        coverity_scan:
#                project:
#                        name: "$TRAVIS_REPO_SLUG"
#                        notification_email: xxxx
#                        build_command_prepend: "./bootstrap && ./configure --enable-test-cpp --enable-test-vald --enable-test-helper --enable-test-perf --enable-user-guides --enable-test-perf-proc --enable-test-example"
#                        build_command:   "make"
#                        branch_pattern: coverity_scan

cache:
        ccache: true
        pip: true

compiler:
        - gcc
        - clang

env:
    global:
        #
        # By default Linaro CODECOV_TOKEN token is used. It's ok to use it to see
        # for individual commit validation. But you you want to track tests history
        # you need generated new one at https://codecov.io specific for your repo.
        - CODECOV_TOKEN=8e1c0fd8-62ff-411e-a79f-5839f6662c11
        - OS="ubuntu_16.04"
        - CHECK=1
    matrix:
        - CONF=""
        - CONF="--disable-abi-compat"
        - CHECK=0 ARCH="arm64"
        - CHECK=0 ARCH="armhf"
        - CHECK=0 ARCH="i386"
        - CHECK=0 ARCH="arm64" CONF="--disable-abi-compat"
        - CHECK=0 ARCH="armhf" CONF="--disable-abi-compat"
        - CHECK=0 ARCH="i386" CONF="--disable-abi-compat"
        - CONF="--enable-deprecated"
        - CONF="--disable-static-applications"
        - CONF="--disable-host-optimization"
        - CONF="--disable-host-optimization --disable-abi-compat"
        - CHECK=0 ARCH="x86_64" CONF="--enable-pcapng-support"
        - CHECK=0 ARCH="x86_64" OS="centos_7"
        - CONF="--without-openssl"
        - OS="ubuntu_18.04"

matrix:
  exclude:
  - compiler: gcc
    env: CHECK=0 ARCH="arm64"
  - compiler: gcc
    env: CHECK=0 ARCH="i386"

script:
        - if [ -z "${DOCKER_NAMESPACE}" ] ; then export DOCKER_NAMESPACE="opendataplane"; fi
        - if [ ${CHECK} -eq 0 ] ; then
               docker run --privileged -i -t -v `pwd`:/odp --shm-size 8g
                 -e CC="${CC}"
                 -e CONF="${CONF}"
                 ${DOCKER_NAMESPACE}/travis-odp-lng-${OS} /odp/scripts/ci/build_${ARCH}.sh ;
          else
               echo "Running test" ;
               docker run --privileged -i -t
                 -v `pwd`:/odp --shm-size 8g
                 -e CC="${CC}"
                 -e CONF="${CONF}"
                 ${DOCKER_NAMESPACE}/travis-odp-lng-${OS} /odp/scripts/ci/check.sh ;
          fi
jobs:
        include:
                - stage: test
                  env: TEST=coverage
                  compiler: gcc
                  install:
                          - sudo sysctl vm.nr_hugepages=1000
                  script:
                          - if [ -z "${DOCKER_NAMESPACE}" ] ; then export DOCKER_NAMESPACE="opendataplane"; fi
                          - docker run --privileged -i -t
                              -v `pwd`:/odp --shm-size 8g
                              -e CODECOV_TOKEN="${CODECOV_TOKEN}"
                              -e CC="${CC}"
                              ${DOCKER_NAMESPACE}/travis-odp-lng-ubuntu_16.04 /odp/scripts/ci/coverage.sh
                - stage: test
                  env: TEST=scheduler_sp
                  compiler: gcc
                  script:
                          - if [ -z "${DOCKER_NAMESPACE}" ] ; then export DOCKER_NAMESPACE="opendataplane"; fi
                          - docker run --privileged -i -t
                              -v `pwd`:/odp --shm-size 8g
                              -e CC="${CC}"
                              -e CONF=""
                              -e ODP_SCHEDULER=sp
                              ${DOCKER_NAMESPACE}/travis-odp-lng-ubuntu_16.04 /odp/scripts/ci/check.sh
                - stage: test
<<<<<<< HEAD
=======
                  env: TEST=scheduler_scalable
                  compiler: gcc
                  script:
                          - if [ -z "${DOCKER_NAMESPACE}" ] ; then export DOCKER_NAMESPACE="opendataplane"; fi
                          - docker run --privileged -i -t
                              -v `pwd`:/odp --shm-size 8g
                              -e CC="${CC}"
                              -e CONF=""
                              -e ODP_SCHEDULER=scalable
                              ${DOCKER_NAMESPACE}/travis-odp-lng-ubuntu_16.04 /odp/scripts/ci/check.sh
                - stage: test
                  env: TEST=process_mode
                  install:
                          - true
                  compiler: gcc
                  script:
                          - if [ -z "${DOCKER_NAMESPACE}" ] ; then export DOCKER_NAMESPACE="opendataplane"; fi
                          - docker run --privileged -i -t
                              -v `pwd`:/odp --shm-size 8g
                              -e CC="${CC}"
                              -e CONF=""
                              -e ODP_CONFIG_FILE=/odp/platform/linux-generic/test/process-mode.conf
                              -e ODPH_PROC_MODE=1
                              ${DOCKER_NAMESPACE}/travis-odp-lng-ubuntu_16.04 /odp/scripts/ci/check.sh
                - stage: test
                  env: TEST=dpdk_18.11
                  install:
                          - true
                  compiler: gcc
                  script:
                          - if [ -z "${DOCKER_NAMESPACE}" ] ; then export DOCKER_NAMESPACE="opendataplane"; fi
                          - docker run --privileged -i -t
                              -v `pwd`:/odp --shm-size 8g
                              -e CC="${CC}"
                              -e CONF=""
                              ${DOCKER_NAMESPACE}/travis-odp-lng-ubuntu_16.04-dpdk_18.11 /odp/scripts/ci/check.sh
                - stage: test
                  env: TEST=inline_timer
                  install:
                          - true
                  compiler: gcc
                  script:
                          - if [ -z "${DOCKER_NAMESPACE}" ] ; then export DOCKER_NAMESPACE="opendataplane"; fi
                          - docker run --privileged -i -t
                              -v `pwd`:/odp --shm-size 8g
                              -e CC="${CC}"
                              -e CONF=""
                              -e ODP_CONFIG_FILE=/odp/platform/linux-generic/test/inline-timer.conf
                              ${DOCKER_NAMESPACE}/travis-odp-lng-ubuntu_16.04 /odp/scripts/ci/check_inline_timer.sh
                - stage: test
>>>>>>> 8b0ac26e
                  env: TEST=distcheck
                  canfail: yes
                  install:
                          - sudo sysctl vm.nr_hugepages=1000
                  compiler: gcc
                  script:
                          - if [ -z "${DOCKER_NAMESPACE}" ] ; then export DOCKER_NAMESPACE="opendataplane"; fi
                          - docker run --privileged -i -t
                              -v `pwd`:/odp --shm-size 8g
                              -e CC="${CC}"
                              -e CONF="--enable-user-guides"
                              ${DOCKER_NAMESPACE}/travis-odp-lng-ubuntu_16.04 /odp/scripts/ci/distcheck.sh
                - stage: test
                  env: TEST=distcheck_nonabi
                  canfail: yes
                  install:
                          - sudo sysctl vm.nr_hugepages=1000
                  compiler: gcc
                  script:
                          - if [ -z "${DOCKER_NAMESPACE}" ] ; then export DOCKER_NAMESPACE="opendataplane"; fi
                          - docker run --privileged -i -t
                              -v `pwd`:/odp --shm-size 8g
                              -e CC="${CC}"
                              -e CONF="--enable-user-guides --disable-abi-compat"
                              ${DOCKER_NAMESPACE}/travis-odp-lng-ubuntu_16.04 /odp/scripts/ci/distcheck.sh
                - stage: "build only"
                  env: TEST=doxygen
                  compiler: gcc
                  install:
                          - sudo sysctl vm.nr_hugepages=1000
                  script:
                          - if [ -z "${DOCKER_NAMESPACE}" ] ; then export DOCKER_NAMESPACE="opendataplane"; fi
                          - docker run --privileged -i -t -v `pwd`:/odp --shm-size 8g
                              -e CC="${CC}"
                              ${DOCKER_NAMESPACE}/travis-odp-lng-ubuntu_16.04 /odp/scripts/ci/doxygen.sh

                - stage: "build only"
                  env: ARCH=x86_64
                  install:
                          - sudo sysctl vm.nr_hugepages=1000
                  script:
                          - if [ -z "${DOCKER_NAMESPACE}" ] ; then export DOCKER_NAMESPACE="opendataplane"; fi
                          - docker run --privileged -i -t -v `pwd`:/odp --shm-size 8g
                              -e CC="${CC}"
                              ${DOCKER_NAMESPACE}/travis-odp-lng-ubuntu_16.04 /odp/scripts/ci/build_${ARCH}.sh
                - stage: "build only"
                  env: ARCH=x86_64
                  compiler: clang
                  install:
                          - sudo sysctl vm.nr_hugepages=1000
                  script:
                          - if [ -z "${DOCKER_NAMESPACE}" ] ; then export DOCKER_NAMESPACE="opendataplane"; fi
                          - docker run --privileged -i -t -v `pwd`:/odp --shm-size 8g
                              -e CC="${CC}"
                              ${DOCKER_NAMESPACE}/travis-odp-lng-ubuntu_16.04 /odp/scripts/ci/build_${ARCH}.sh
                - stage: "build only"
                  env: ARCH=arm64
                  install:
                          - true
                  script:
                          - if [ -z "${DOCKER_NAMESPACE}" ] ; then export DOCKER_NAMESPACE="opendataplane"; fi
                          - docker run --privileged -i -t -v `pwd`:/odp
                              -e CC="${CC}"
                              ${DOCKER_NAMESPACE}/travis-odp-lng-ubuntu_16.04 /odp/scripts/ci/build_${ARCH}.sh
                - stage: "build only"
                  env: ARCH=i386
                  install:
                          - sudo sysctl vm.nr_hugepages=1000
                  script:
                          - if [ -z "${DOCKER_NAMESPACE}" ] ; then export DOCKER_NAMESPACE="opendataplane"; fi
                          - docker run --privileged -i -t -v `pwd`:/odp --shm-size 8g
                              -e CC="${CC}"
                              ${DOCKER_NAMESPACE}/travis-odp-lng-ubuntu_16.04 /odp/scripts/ci/build_${ARCH}.sh
                - stage: test
                  canfail: yes
                  env: TEST=checkpatch
                  compiler: gcc
                  install:
                          - true
                  script:
                          - echo ${TRAVIS_COMMIT_RANGE};
                          - ODP_PATCHES=`echo ${TRAVIS_COMMIT_RANGE} | sed 's/\.//'`;
                          - ./scripts/ci-checkpatches.sh ${ODP_PATCHES};
        allow_failures:
          - canfail: yes

after_failure:
  - cat config.log
  - find . -name "*.trs" | xargs grep -l '^.test-result. FAIL' | while read trs ; do echo FAILURE detected at $trs; cat ${trs%%.trs}.log ; done<|MERGE_RESOLUTION|>--- conflicted
+++ resolved
@@ -112,33 +112,6 @@
                               -e ODP_SCHEDULER=sp
                               ${DOCKER_NAMESPACE}/travis-odp-lng-ubuntu_16.04 /odp/scripts/ci/check.sh
                 - stage: test
-<<<<<<< HEAD
-=======
-                  env: TEST=scheduler_scalable
-                  compiler: gcc
-                  script:
-                          - if [ -z "${DOCKER_NAMESPACE}" ] ; then export DOCKER_NAMESPACE="opendataplane"; fi
-                          - docker run --privileged -i -t
-                              -v `pwd`:/odp --shm-size 8g
-                              -e CC="${CC}"
-                              -e CONF=""
-                              -e ODP_SCHEDULER=scalable
-                              ${DOCKER_NAMESPACE}/travis-odp-lng-ubuntu_16.04 /odp/scripts/ci/check.sh
-                - stage: test
-                  env: TEST=process_mode
-                  install:
-                          - true
-                  compiler: gcc
-                  script:
-                          - if [ -z "${DOCKER_NAMESPACE}" ] ; then export DOCKER_NAMESPACE="opendataplane"; fi
-                          - docker run --privileged -i -t
-                              -v `pwd`:/odp --shm-size 8g
-                              -e CC="${CC}"
-                              -e CONF=""
-                              -e ODP_CONFIG_FILE=/odp/platform/linux-generic/test/process-mode.conf
-                              -e ODPH_PROC_MODE=1
-                              ${DOCKER_NAMESPACE}/travis-odp-lng-ubuntu_16.04 /odp/scripts/ci/check.sh
-                - stage: test
                   env: TEST=dpdk_18.11
                   install:
                           - true
@@ -151,20 +124,6 @@
                               -e CONF=""
                               ${DOCKER_NAMESPACE}/travis-odp-lng-ubuntu_16.04-dpdk_18.11 /odp/scripts/ci/check.sh
                 - stage: test
-                  env: TEST=inline_timer
-                  install:
-                          - true
-                  compiler: gcc
-                  script:
-                          - if [ -z "${DOCKER_NAMESPACE}" ] ; then export DOCKER_NAMESPACE="opendataplane"; fi
-                          - docker run --privileged -i -t
-                              -v `pwd`:/odp --shm-size 8g
-                              -e CC="${CC}"
-                              -e CONF=""
-                              -e ODP_CONFIG_FILE=/odp/platform/linux-generic/test/inline-timer.conf
-                              ${DOCKER_NAMESPACE}/travis-odp-lng-ubuntu_16.04 /odp/scripts/ci/check_inline_timer.sh
-                - stage: test
->>>>>>> 8b0ac26e
                   env: TEST=distcheck
                   canfail: yes
                   install:
