--- conflicted
+++ resolved
@@ -49,13 +49,8 @@
         # By default Linaro CODECOV_TOKEN token is used. It's ok to use it to see
         # for individual commit validation. But you you want to track tests history
         # you need generated new one at https://codecov.io specific for your repo.
-<<<<<<< HEAD
         - CODECOV_TOKEN=8e1c0fd8-62ff-411e-a79f-5839f6662c11
-        - DPDK_VERS="17.11"
-=======
-        - CODECOV_TOKEN=a733c34c-5f5c-4ff1-af4b-e9f5edb1ab5e
         - DPDK_VERS="17.11.2"
->>>>>>> 3600304c
     matrix:
         - CONF=""
         - CONF="--disable-abi-compat"
@@ -154,16 +149,7 @@
           fi
         - gem install asciidoctor
 
-<<<<<<< HEAD
-        # DPDK. Note that cache must be purged if dpdk version changes.
-        - |
-          CACHED_DPDK_VERS=`fgrep Version dpdk/pkg/dpdk.spec | cut -d " " -f 2`
-          if [ "${CACHED_DPDK_VERS}" != "${DPDK_VERS}" ]; then
-            rm -rf dpdk
-          fi
-=======
         # DPDK pktio. Cache will be updated automatically to ${DPDK_VERS}
->>>>>>> 3600304c
         - |
           case "$CROSS_ARCH" in
             "arm64")
@@ -308,28 +294,7 @@
                           - sudo CCACHE_DISABLE=1 ODP_SCHEDULER=basic LD_LIBRARY_PATH="$HOME/cunit-install/$CROSS_ARCH/lib:$LD_LIBRARY_PATH" make check
                           - sudo CCACHE_DISABLE=1 ODP_SCHEDULER=sp LD_LIBRARY_PATH="$HOME/cunit-install/$CROSS_ARCH/lib:$LD_LIBRARY_PATH" make check
                           - sudo CCACHE_DISABLE=1 ODP_SCHEDULER=iquery LD_LIBRARY_PATH="$HOME/cunit-install/$CROSS_ARCH/lib:$LD_LIBRARY_PATH" make check
-<<<<<<< HEAD
-                          - find . -type f -iname '*.[ch]' -not -path ".git/*" -execdir gcov {} \; ; bash <(curl -s https://codecov.io/bash) -X coveragepy
-=======
-                          - sudo CCACHE_DISABLE=1 ODP_SCHEDULER=scalable LD_LIBRARY_PATH="$HOME/cunit-install/$CROSS_ARCH/lib:$LD_LIBRARY_PATH" make check
                           - bash <(curl -s https://codecov.io/bash) -X coveragepy
-                - stage: test
-                  env: TEST=distcheck
-                  compiler: gcc
-                  script:
-                          - ./bootstrap
-                          - ./configure --prefix=$HOME/odp-install
-                            --enable-user-guides
-                          - sudo PATH="$PATH" LD_LIBRARY_PATH="$HOME/cunit-install/$CROSS_ARCH/lib:$LD_LIBRARY_PATH" make distcheck
-                - stage: test
-                  env: TEST=distcheck-non-abi
-                  compiler: gcc
-                  script:
-                          - ./bootstrap
-                          - ./configure --prefix=$HOME/odp-install
-                            --enable-user-guides
-                          - sudo PATH="$PATH" LD_LIBRARY_PATH="$HOME/cunit-install/$CROSS_ARCH/lib:$LD_LIBRARY_PATH" make distcheck DISTCHECK__CONFIGURE_FLAGS=--disable-abi-compat
->>>>>>> 3600304c
                 - stage: "build only"
                   env: TEST=doxygen
                   compiler: gcc
