# Copyright (c) 2016-2019, Linaro Limited
# Copyright (c) 2019-2020, Nokia
# All rights reserved.
# SPDX-License-Identifier:     BSD-3-Clause
#
# Please update xxxx for your Coverity token and notification email if required
# pushing to github/master will run make check
# pushing to github/coverity_scan will also launch a static analysis
# See https://scan.coverity.com/travis_ci

#
# Travis uses Docker images which are maintained here:
# 	https://github.com/OpenDataPlane/odp-docker-images
# CI scripts are maintained under ./scripts/ci/ directory
# which is passed to the containers during a test run.
#
# Prebuilt Docker images are stored in Docker Hub under 'opendataplane'
# namespace. Set DOCKER_NAMESPACE Travis environment variable to use a custom
# namespace. To increase Docker Hub pull quota set DOCKER_USERNAME and
# DOCKER_TOKEN environment variables accordingly.

language: c
os: linux
dist: xenial
stages:
  - "build only"
  - test

#addons:
#        coverity_scan:
#                project:
#                        name: "$TRAVIS_REPO_SLUG"
#                        notification_email: xxxx
#                        build_command_prepend: "./bootstrap && ./configure --enable-test-cpp --enable-test-vald --enable-test-helper --enable-test-perf --enable-user-guides --enable-test-example"
#                        build_command:   "make"
#                        branch_pattern: coverity_scan

cache:
        ccache: true
        pip: true

compiler:
        - gcc
        - clang

env:
    global:
        #
        # By default, OpenDataPlane CODECOV_TOKEN token is used. It's OK to use
        # it for individual commit validation. If you want to track test history
        # you need to generate a new one at https://codecov.io specific for your
        # repo.
        - CODECOV_TOKEN=dd336aa3-9683-4a62-9a50-12367fab851e
        - OS=ubuntu_18.04
        - ARCH=x86_64
        - CHECK=1
<<<<<<< HEAD
    matrix:
=======
        - NETMAP=0
    jobs:
>>>>>>> b5dea97b
        - CHECK=0 CONF="CFLAGS=-O3"
        - CHECK=0 CONF="CFLAGS=-O0 --enable-debug --enable-debug-print"
        - CHECK=0 CONF="--enable-lto"
        - CHECK=0 CONF="--enable-lto --disable-abi-compat"
        - CHECK=0 ARCH=arm64
        - CHECK=0 ARCH=ppc64el
        - CHECK=0 ARCH=i386
        - CHECK=0 ARCH=arm64 CONF="--disable-abi-compat"
        - CHECK=0 ARCH=ppc64el CONF="--disable-abi-compat"
        - CHECK=0 ARCH=i386 CONF="--disable-abi-compat"
        - CONF=""
        - CONF="--disable-abi-compat"
        - CONF="--enable-deprecated"
        - CONF="--disable-static-applications"
        - CONF="--disable-host-optimization"
        - CONF="--disable-host-optimization --disable-abi-compat"
        - CHECK=0 CONF="--enable-pcapng-support"
        - CHECK=0 OS=centos_7
        - CONF="--without-openssl --without-pcap"
        - OS=ubuntu_16.04
        - OS=ubuntu_20.04

<<<<<<< HEAD
matrix:
  exclude:
  - compiler: gcc
    env: CHECK=0 ARCH=arm64
  - compiler: gcc
    env: CHECK=0 ARCH=i386
  - compiler: clang
    env: CHECK=0 CONF="--enable-lto"
  - compiler: clang
    env: CHECK=0 CONF="--enable-lto --disable-abi-compat"
  - compiler: clang
    env: CHECK=0 ARCH=ppc64el
  - compiler: clang
    env: CHECK=0 ARCH=ppc64el CONF="--disable-abi-compat"
=======
before_install:
        - if [ -n "${DOCKER_USERNAME}" -a -n "${DOCKER_TOKEN}" ] ; then
               echo ${DOCKER_TOKEN} | docker login --username ${DOCKER_USERNAME} --password-stdin ;
          else
               echo "Using Docker Hub anonymously. May run out of pull quota." ;
          fi
>>>>>>> b5dea97b

install:
        - sudo sysctl vm.nr_hugepages=1000

script:
        - if [ -z "${DOCKER_NAMESPACE}" ] ; then export DOCKER_NAMESPACE="opendataplane"; fi
        - if [ ${CHECK} -eq 0 ] ; then
               docker run --privileged -i -t -v `pwd`:/odp --shm-size 8g
                 -e CC="${CC}"
                 -e CONF="${CONF}"
                 ${DOCKER_NAMESPACE}/travis-odp-${OS}-${ARCH} /odp/scripts/ci/build_${ARCH}.sh ;
          else
               echo "Running test" ;
               docker run --privileged -i -t
                 -v `pwd`:/odp --shm-size 8g
                 -e CC="${CC}"
                 -e CONF="${CONF}"
                 ${DOCKER_NAMESPACE}/travis-odp-${OS}-${ARCH} /odp/scripts/ci/check.sh ;
          fi
jobs:
        exclude:
                - compiler: gcc
                  env: CHECK=0 ARCH=arm64
                - compiler: gcc
                  env: CHECK=0 ARCH=i386
                - compiler: clang
                  env: CHECK=0 CONF="--enable-lto"
                - compiler: clang
                  env: CHECK=0 CONF="--enable-lto --disable-abi-compat"
        include:
                - stage: test
                  env: TEST=coverage
                  compiler: gcc
                  script:
                          - if [ -z "${DOCKER_NAMESPACE}" ] ; then export DOCKER_NAMESPACE="opendataplane"; fi
                          - docker run --privileged -i -t
                              -v `pwd`:/odp --shm-size 8g
                              -e CODECOV_TOKEN="${CODECOV_TOKEN}"
                              -e CC="${CC}"
                              ${DOCKER_NAMESPACE}/travis-odp-${OS}-${ARCH} /odp/scripts/ci/coverage.sh
                - stage: test
                  env: TEST=scheduler_sp
                  compiler: gcc
                  script:
                          - if [ -z "${DOCKER_NAMESPACE}" ] ; then export DOCKER_NAMESPACE="opendataplane"; fi
                          - docker run --privileged -i -t
                              -v `pwd`:/odp --shm-size 8g
                              -e CC="${CC}"
                              -e CONF=""
                              -e ODP_SCHEDULER=sp
                              ${DOCKER_NAMESPACE}/travis-odp-${OS}-${ARCH} /odp/scripts/ci/check.sh
                - stage: test
                  env: TEST=dpdk-19.11
                  install:
                          - true
                  compiler: gcc
                  script:
                          - if [ -z "${DOCKER_NAMESPACE}" ] ; then export DOCKER_NAMESPACE="opendataplane"; fi
                          - docker run --privileged -i -t
                              -v `pwd`:/odp --shm-size 8g
                              -e CC="${CC}"
                              -e CONF=""
                              ${DOCKER_NAMESPACE}/travis-odp-${OS}-${ARCH}-dpdk_19.11 /odp/scripts/ci/check.sh
                - stage: test
                  env: TEST=distcheck
                  canfail: yes
                  compiler: gcc
                  script:
                          - if [ -z "${DOCKER_NAMESPACE}" ] ; then export DOCKER_NAMESPACE="opendataplane"; fi
                          - docker run --privileged -i -t
                              -v `pwd`:/odp --shm-size 8g
                              -e CC="${CC}"
                              -e CONF="--enable-user-guides"
                              ${DOCKER_NAMESPACE}/travis-odp-${OS}-${ARCH} /odp/scripts/ci/distcheck.sh
                - stage: test
                  env: TEST=distcheck_nonabi
                  canfail: yes
                  compiler: gcc
                  script:
                          - if [ -z "${DOCKER_NAMESPACE}" ] ; then export DOCKER_NAMESPACE="opendataplane"; fi
                          - docker run --privileged -i -t
                              -v `pwd`:/odp --shm-size 8g
                              -e CC="${CC}"
                              -e CONF="--enable-user-guides --disable-abi-compat"
                              ${DOCKER_NAMESPACE}/travis-odp-${OS}-${ARCH} /odp/scripts/ci/distcheck.sh
                - stage: test
                  env: TEST=out_of_tree
                  compiler: gcc
                  script:
                          - if [ -z "${DOCKER_NAMESPACE}" ] ; then export DOCKER_NAMESPACE="opendataplane"; fi
                          - docker run --privileged -i -t
                              -v `pwd`:/odp --shm-size 8g
                              -e CC="${CC}"
                              -e CONF=""
                              ${DOCKER_NAMESPACE}/travis-odp-${OS}-${ARCH} /odp/scripts/ci/out_of_tree.sh
                - stage: test
                  env: TEST=gcc-10
                  compiler: gcc-10
                  script:
                          - if [ -z "${DOCKER_NAMESPACE}" ] ; then export DOCKER_NAMESPACE="opendataplane"; fi
                          - docker run --privileged -i -t -v `pwd`:/odp --shm-size 8g
                              -e CC="${CC}"
                              ${DOCKER_NAMESPACE}/travis-odp-ubuntu_20.04-${ARCH} /odp/scripts/ci/build_${ARCH}.sh
                - stage: test
                  env: TEST=gcc-10_lto
                  compiler: gcc-10
                  script:
                          - if [ -z "${DOCKER_NAMESPACE}" ] ; then export DOCKER_NAMESPACE="opendataplane"; fi
                          - docker run --privileged -i -t -v `pwd`:/odp --shm-size 8g
                              -e CC="${CC}"
                              -e CXX=g++-10
                              -e CONF="--enable-lto"
                              ${DOCKER_NAMESPACE}/travis-odp-ubuntu_20.04-${ARCH} /odp/scripts/ci/build_${ARCH}.sh
                - stage: "build only"
                  env: TEST=documentation
                  compiler: gcc
                  script:
                          - if [ -z "${DOCKER_NAMESPACE}" ] ; then export DOCKER_NAMESPACE="opendataplane"; fi
                          - docker run --privileged -i -t -v `pwd`:/odp --shm-size 8g
                              -e CC="${CC}"
                              ${DOCKER_NAMESPACE}/travis-odp-${OS}-${ARCH} /odp/scripts/ci/doxygen.sh
                - stage: "build only"
                  env: ARCH=x86_64
                  script:
                          - if [ -z "${DOCKER_NAMESPACE}" ] ; then export DOCKER_NAMESPACE="opendataplane"; fi
                          - docker run --privileged -i -t -v `pwd`:/odp --shm-size 8g
                              -e CC="${CC}"
                              ${DOCKER_NAMESPACE}/travis-odp-${OS}-${ARCH} /odp/scripts/ci/build_${ARCH}.sh
                - stage: "build only"
                  env: ARCH=x86_64
                  compiler: clang
                  script:
                          - if [ -z "${DOCKER_NAMESPACE}" ] ; then export DOCKER_NAMESPACE="opendataplane"; fi
                          - docker run --privileged -i -t -v `pwd`:/odp --shm-size 8g
                              -e CC="${CC}"
                              ${DOCKER_NAMESPACE}/travis-odp-${OS}-${ARCH} /odp/scripts/ci/build_${ARCH}.sh
                - stage: "build only"
                  env: ARCH=arm64
                  install:
                          - true
                  script:
                          - if [ -z "${DOCKER_NAMESPACE}" ] ; then export DOCKER_NAMESPACE="opendataplane"; fi
                          - docker run --privileged -i -t -v `pwd`:/odp
                              -e CC="${CC}"
                              ${DOCKER_NAMESPACE}/travis-odp-${OS}-${ARCH} /odp/scripts/ci/build_${ARCH}.sh
                - stage: "build only"
                  env: ARCH=i386
                  script:
                          - if [ -z "${DOCKER_NAMESPACE}" ] ; then export DOCKER_NAMESPACE="opendataplane"; fi
                          - docker run --privileged -i -t -v `pwd`:/odp --shm-size 8g
                              -e CC="${CC}"
                              ${DOCKER_NAMESPACE}/travis-odp-${OS}-${ARCH} /odp/scripts/ci/build_${ARCH}.sh
                - stage: test
                  env: TEST=checkpatch
                  canfail: yes
                  compiler: gcc
                  install:
                          - true
                  script:
                          - echo ${TRAVIS_COMMIT_RANGE};
                          - ODP_PATCHES=`echo ${TRAVIS_COMMIT_RANGE} | sed 's/\.//'`;
                          - ./scripts/ci-checkpatches.sh ${ODP_PATCHES};
        allow_failures:
          - canfail: yes

after_failure:
  - cat config.log
  - find . -name "*.trs" | xargs grep -l '^.test-result. FAIL' | while read trs ; do echo FAILURE detected at $trs; cat ${trs%%.trs}.log ; done<|MERGE_RESOLUTION|>--- conflicted
+++ resolved
@@ -54,12 +54,7 @@
         - OS=ubuntu_18.04
         - ARCH=x86_64
         - CHECK=1
-<<<<<<< HEAD
-    matrix:
-=======
-        - NETMAP=0
     jobs:
->>>>>>> b5dea97b
         - CHECK=0 CONF="CFLAGS=-O3"
         - CHECK=0 CONF="CFLAGS=-O0 --enable-debug --enable-debug-print"
         - CHECK=0 CONF="--enable-lto"
@@ -82,29 +77,12 @@
         - OS=ubuntu_16.04
         - OS=ubuntu_20.04
 
-<<<<<<< HEAD
-matrix:
-  exclude:
-  - compiler: gcc
-    env: CHECK=0 ARCH=arm64
-  - compiler: gcc
-    env: CHECK=0 ARCH=i386
-  - compiler: clang
-    env: CHECK=0 CONF="--enable-lto"
-  - compiler: clang
-    env: CHECK=0 CONF="--enable-lto --disable-abi-compat"
-  - compiler: clang
-    env: CHECK=0 ARCH=ppc64el
-  - compiler: clang
-    env: CHECK=0 ARCH=ppc64el CONF="--disable-abi-compat"
-=======
 before_install:
         - if [ -n "${DOCKER_USERNAME}" -a -n "${DOCKER_TOKEN}" ] ; then
                echo ${DOCKER_TOKEN} | docker login --username ${DOCKER_USERNAME} --password-stdin ;
           else
                echo "Using Docker Hub anonymously. May run out of pull quota." ;
           fi
->>>>>>> b5dea97b
 
 install:
         - sudo sysctl vm.nr_hugepages=1000
@@ -134,6 +112,10 @@
                   env: CHECK=0 CONF="--enable-lto"
                 - compiler: clang
                   env: CHECK=0 CONF="--enable-lto --disable-abi-compat"
+                - compiler: clang
+                  env: CHECK=0 ARCH=ppc64el
+                - compiler: clang
+                  env: CHECK=0 ARCH=ppc64el CONF="--disable-abi-compat"
         include:
                 - stage: test
                   env: TEST=coverage
