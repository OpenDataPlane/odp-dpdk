--- conflicted
+++ resolved
@@ -14,46 +14,10 @@
 
 make install
 
-<<<<<<< HEAD
-pushd ${HOME}
-
-# Fix build on CentOS
-PKG_CONFIG="${TARGET_ARCH}-pkg-config"
-if ! [ -x "$(command -v ${PKG_CONFIG})" ]; then
-        PKG_CONFIG="pkg-config"
-fi
-
-# Default ODP library name
-if [ -z "$ODP_LIB_NAME" ] ; then
-ODP_LIB_NAME=libodp-dpdk
-fi
-
-# Additional warning checks
-EXTRA_CHECKS="-Werror -Wall -Wextra -Wfloat-equal -Wpacked"
-# Ignore clang warning about large atomic operations causing significant performance penalty
-if [ "${CC#clang}" != "${CC}" ] ; then
-	EXTRA_CHECKS="${EXTRA_CHECKS} -Wno-unknown-warning-option -Wno-atomic-alignment"
-fi
-# Ignore warnings from aarch64 DPDK internals
-if [ "${TARGET_ARCH}" == "aarch64-linux-gnu" ] ; then
-	EXTRA_CHECKS="${EXTRA_CHECKS} -Wno-packed"
-fi
-
-${CC} ${CFLAGS} ${EXTRA_CHECKS} ${OLDPWD}/example/sysinfo/odp_sysinfo.c -o odp_sysinfo_inst_dynamic \
-	`PKG_CONFIG_PATH=/opt/odp/lib/pkgconfig:${PKG_CONFIG_PATH} ${PKG_CONFIG} --cflags --libs ${ODP_LIB_NAME}`
-
-sysctl vm.nr_hugepages=1000
+echo 1000 | tee /proc/sys/vm/nr_hugepages
 mkdir -p /mnt/huge
 mount -t hugetlbfs nodev /mnt/huge
 
-if [ -z "$TARGET_ARCH" ] || [ "$TARGET_ARCH" == "$BUILD_ARCH" ]
-then
-	LD_LIBRARY_PATH="/opt/odp/lib:$LD_LIBRARY_PATH" ./odp_sysinfo_inst_dynamic
-fi
-popd
+make installcheck
 
-#dpdk wrapper script can umount hugepages itself
-umount /mnt/huge || true
-=======
-make installcheck
->>>>>>> a12050cb
+umount /mnt/huge